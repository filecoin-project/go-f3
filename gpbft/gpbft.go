--- conflicted
+++ resolved
@@ -232,9 +232,6 @@
 }
 
 func (i *instance) ReceiveAlarm() error {
-<<<<<<< HEAD
-	return i.tryCurrentPhase()
-=======
 	phaseBeforeAlarm := i.phase
 	if err := i.tryCurrentPhase(); err != nil {
 		return fmt.Errorf("failed completing protocol phase: %w", err)
@@ -258,11 +255,7 @@
 			}
 		}
 	}
-
-	// A phase may have been successfully completed.
-	// Re-process any queued messages for the next phase.
-	return i.drainInbox()
->>>>>>> f7a099e2
+	return nil
 }
 
 func (i *instance) Describe() string {
