package gpbft

import (
	"bytes"
	"encoding/binary"
	"fmt"
	"math"
	"math/big"
	"sort"
	"time"

	"github.com/filecoin-project/go-bitfield"
	rlepluslazy "github.com/filecoin-project/go-bitfield/rle"
	"github.com/filecoin-project/go-f3/merkle"
	"golang.org/x/xerrors"
)

type Phase uint8

const (
	INITIAL_PHASE Phase = iota
	QUALITY_PHASE
	CONVERGE_PHASE
	PREPARE_PHASE
	COMMIT_PHASE
	DECIDE_PHASE
	TERMINATED_PHASE
)

func (p Phase) String() string {
	switch p {
	case INITIAL_PHASE:
		return "INITIAL"
	case QUALITY_PHASE:
		return "QUALITY"
	case CONVERGE_PHASE:
		return "CONVERGE"
	case PREPARE_PHASE:
		return "PREPARE"
	case COMMIT_PHASE:
		return "COMMIT"
	case DECIDE_PHASE:
		return "DECIDE"
	case TERMINATED_PHASE:
		return "TERMINATED"
	default:
		return "UNKNOWN"
	}
}

const DOMAIN_SEPARATION_TAG = "GPBFT"

// A message in the Granite protocol.
// The same message structure is used for all rounds and phases.
// Note that the message is self-attesting so no separate envelope or signature is needed.
// - The signature field fixes the included sender ID via the implied public key;
// - The signature payload includes all fields a sender can freely choose;
// - The ticket field is a signature of the same public key, so also self-attesting.
type GMessage struct {
	// ID of the sender/signer of this message (a miner actor ID).
	Sender ActorID
	// Vote is the payload that is signed by the signature
	Vote Payload
	// Signature by the sender's public key over Instance || Round || Step || Value.
	Signature []byte
	// VRF ticket for CONVERGE messages (otherwise empty byte array).
	Ticket Ticket
	// Justification for this message (some messages must be justified by a strong quorum of messages from some previous step).
	Justification *Justification
}

type Justification struct {
	// Vote is the payload that is signed by the signature
	Vote Payload
	// Indexes in the base power table of the signers (bitset)
	Signers bitfield.BitField
	// BLS aggregate signature of signers
	Signature []byte
}

// Fields of the message that make up the signature payload.
type Payload struct {
	// GossiPBFT instance (epoch) number.
	Instance uint64
	// GossiPBFT round number.
	Round uint64
	// GossiPBFT step name.
	Step Phase
	// Chain of tipsets proposed/voted for finalisation.
	// Always non-empty; the first entry is the base tipset finalised in the previous instance.
	Value ECChain
}

func (p *Payload) Eq(other *Payload) bool {
	return p.Instance == other.Instance &&
		p.Round == other.Round &&
		p.Step == other.Step &&
		p.Value.Eq(other.Value)
}

func (p *Payload) MarshalForSigning(nn NetworkName) []byte {
	values := make([][]byte, len(p.Value))
	for i := range p.Value {
		values[i] = p.Value[i].MarshalForSigning()
	}
	root := merkle.Tree(values)

	var buf bytes.Buffer
	buf.WriteString(DOMAIN_SEPARATION_TAG)
	buf.WriteString(":")
	buf.WriteString(string(nn))
	buf.WriteString(":")

	_ = binary.Write(&buf, binary.BigEndian, p.Step)
	_ = binary.Write(&buf, binary.BigEndian, p.Round)
	_ = binary.Write(&buf, binary.BigEndian, p.Instance)
	_, _ = buf.Write(root[:])
	return buf.Bytes()
}

func (m GMessage) String() string {
	return fmt.Sprintf("%s{%d}(%d %s)", m.Vote.Step, m.Vote.Instance, m.Vote.Round, &m.Vote.Value)
}

// A single Granite consensus instance.
type instance struct {
	participant *Participant
	instanceID  uint64
	// The EC chain input to this instance.
	input ECChain
	// The power table for the base chain, used for power in this instance.
	powerTable PowerTable
	// The beacon value from the base chain, used for tickets in this instance.
	beacon []byte
	// Current round number.
	round uint64
	// Current phase in the round.
	phase Phase
	// Time at which the current phase can or must end.
	// For QUALITY, PREPARE, and COMMIT, this is the latest time (the phase can end sooner).
	// For CONVERGE, this is the exact time (the timeout solely defines the phase end).
	phaseTimeout time.Time
	// This instance's proposal for the current round. Never bottom.
	// This is set after the QUALITY phase, and changes only at the end of a full round.
	proposal ECChain
	// The value to be transmitted at the next phase, which may be bottom.
	// This value may change away from the proposal between phases.
	value ECChain
	// The set of values that are acceptable candidates to this instance.
	// This includes the base chain, all prefixes of proposal that found a strong quorum
	// of support in the QUALITY phase, and any chains that could possibly have been
	// decided by another participant.
	candidates []ECChain
	// The final termination value of the instance, for communication to the participant.
	// This field is an alternative to plumbing an optional decision value out through
	// all the method calls, or holding a callback handle to receive it here.
	terminationValue *Justification
	// Quality phase state (only for round 0)
	quality *quorumState
	// State for each round of phases.
	// State from prior rounds must be maintained to provide justification for values in subsequent rounds.
	rounds map[uint64]*roundState
	// Decision state. Collects DECIDE messages until a decision can be made,
	// independently of protocol phases/rounds.
	decision *quorumState
	// tracer traces logic logs for debugging and simulation purposes.
	tracer Tracer
}

func newInstance(
	participant *Participant,
	instanceID uint64,
	input ECChain,
	powerTable PowerTable,
	beacon []byte) (*instance, error) {
	if input.IsZero() {
		return nil, fmt.Errorf("input is empty")
	}
	return &instance{
		participant: participant,
		instanceID:  instanceID,
		input:       input,
		powerTable:  powerTable,
		beacon:      beacon,
		round:       0,
		phase:       INITIAL_PHASE,
		proposal:    input,
		value:       ECChain{},
		candidates:  []ECChain{input.BaseChain()},
		quality:     newQuorumState(powerTable),
		rounds: map[uint64]*roundState{
			0: newRoundState(powerTable),
		},
		decision: newQuorumState(powerTable),
	}, nil
}

type roundState struct {
	converged *convergeState
	prepared  *quorumState
	committed *quorumState
}

func newRoundState(powerTable PowerTable) *roundState {
	return &roundState{
		converged: newConvergeState(),
		prepared:  newQuorumState(powerTable),
		committed: newQuorumState(powerTable),
	}
}

func (i *instance) Start() error {
	return i.beginQuality()
}

// Checks whether a message is valid.
// An invalid message can never become valid, so may be dropped.
// This method is read-only and inspects only immutable state, so should be safe to invoke
// concurrently.
func (i *instance) Validate(msg *GMessage) error {
	return i.validateMessage(msg)
}

// Receives a validated message.
// This method will not attempt to validate the message, the caller must ensure the message
// is valid before calling this method.
func (i *instance) Receive(msg *GMessage) error {
	if i.terminated() {
		return fmt.Errorf("senders message after decision")
	}
	return i.receiveOne(msg)
}

func (i *instance) ReceiveAlarm() error {
	phaseBeforeAlarm := i.phase
	if err := i.tryCurrentPhase(); err != nil {
		return fmt.Errorf("failed completing protocol phase: %w", err)
	}

	// Check if the alarm ended QUALITY phase, i.e. transition from QUALITY to PREPARE phase.
	qualityPhaseEnded := phaseBeforeAlarm == QUALITY_PHASE && i.phase == PREPARE_PHASE
	if qualityPhaseEnded {
		// Check if there are any eligible future rounds to which to skip.

		// TODO: Potential optimisations:
		//        1) Consider preferring higher rounds to jump to first. FIP does not specify
		//           any constraints here.
		//        2) Build an incremental index of round candidates as messages arrive, allowing
		//           for efficient jumping to the target round without scanning all state history.
		for round, state := range i.rounds {
			if round > i.round {
				if chain, justification, skipToRound := i.shouldSkipToRound(round, state); skipToRound {
					i.skipToRound(round, chain, justification)
				}
			}
		}
	}
	return nil
}

func (i *instance) Describe() string {
	return fmt.Sprintf("{%d}, round %d, phase %s", i.instanceID, i.round, i.phase)
}

// Processes a single message.
func (i *instance) receiveOne(msg *GMessage) error {
	if i.phase == TERMINATED_PHASE {
		return nil // No-op
	}
	// Ignore QUALITY messages after exiting the QUALITY phase.
	// Ignore CONVERGE and PREPARE messages for prior rounds.
	forPriorRound := msg.Vote.Round < i.round
	if (msg.Vote.Step == QUALITY_PHASE && i.phase != QUALITY_PHASE) ||
		(forPriorRound && msg.Vote.Step == CONVERGE_PHASE) ||
		(forPriorRound && msg.Vote.Step == PREPARE_PHASE) {
		return nil
	}

	// Drop message that:
	//  * belong to future rounds, beyond the configured max lookahead threshold, and
	//  * carry no justification, i.e. are spammable.
	//
	// The only messages that are spammable are COMMIT for bottom. QUALITY and
	// PREPARE messages may also not carry justification, but they are not
	// spammable. Because:
	//  * QUALITY is only valid for round zero.
	//  * PREPARE must carry justification for non-zero rounds.
	//
	// Therefore, we are only left with COMMIT for bottom messages as potentially
	// spammable for rounds beyond zero.
	//
	// To drop such messages, the implementation below defensively uses a stronger
	// condition of "nil justification with round larger than zero" to determine
	// whether a message is "spammable".
	beyondMaxLookaheadRounds := msg.Vote.Round > i.round+i.participant.maxLookaheadRounds
	spammable := msg.Justification == nil && msg.Vote.Round > 0
	if beyondMaxLookaheadRounds && spammable {
		return nil
	}

	round := i.roundState(msg.Vote.Round)
	switch msg.Vote.Step {
	case QUALITY_PHASE:
		// Receive each prefix of the proposal independently.
		i.quality.ReceiveEachPrefix(msg.Sender, msg.Vote.Value)
	case CONVERGE_PHASE:
		if err := round.converged.Receive(msg.Sender, msg.Vote.Value, msg.Ticket, msg.Justification); err != nil {
			return fmt.Errorf("failed processing CONVERGE message: %w", err)
		}
	case PREPARE_PHASE:
		round.prepared.Receive(msg.Sender, msg.Vote.Value, msg.Signature)
	case COMMIT_PHASE:
		round.committed.Receive(msg.Sender, msg.Vote.Value, msg.Signature)
		// The only justifications that need to be stored for future propagation are for COMMITs
		// to non-bottom values.
		// This evidence can be brought forward to justify a CONVERGE message in the next round.
		if !msg.Vote.Value.IsZero() {
			round.committed.ReceiveJustification(msg.Vote.Value, msg.Justification)
		}
	case DECIDE_PHASE:
		i.decision.Receive(msg.Sender, msg.Vote.Value, msg.Signature)
		if i.phase != DECIDE_PHASE {
			i.skipToDecide(msg.Vote.Value, msg.Justification)
		}
		if err := i.tryDecide(); err != nil {
			return fmt.Errorf("failed to decide: %w", err)
		}
	default:
		i.log("unexpected message %v", msg)
	}

	// Check whether the instance should skip ahead to future round.
	if chain, justification, skip := i.shouldSkipToRound(msg.Vote.Round, round); skip {
		i.skipToRound(msg.Vote.Round, chain, justification)
		return nil
	}
	// Every COMMIT phase stays open to new messages even after the protocol moves on to
	// a new round. Late-arriving COMMITS can still (must) cause a local decision, *in that round*.
	// Try to complete the COMMIT phase for the round specified by the message.
	if msg.Vote.Step == COMMIT_PHASE && i.phase != DECIDE_PHASE {
		return i.tryCommit(msg.Vote.Round)
	}
	// Try to complete the current phase in the current round.
	return i.tryCurrentPhase()
}

// shouldSkipToRound determines whether to skip to round, and justification
// either for a value to sway to, or of COMMIT bottom to justify our own
// proposal. Otherwise, it returns nil chain, nil justification and false.
//
// See: skipToRound.
func (i *instance) shouldSkipToRound(round uint64, state *roundState) (ECChain, *Justification, bool) {

	// Check if the given round is ahead of current round and this instance is not in
	// QUALITY nor DECIDE phase as dedicated by FIP-0086.
	//
	// Note that sipping ahead from QUALITY phase does not violate the correctness
	// proof of gPBFT. The fact that QUALITY always terminates for a participant
	// means this participant will eventually jump, but it may do it earlier.
	// However, if a node skips to future rounds without executing the QUALITY phase
	// it will only help reaching consensus for bottom.
	//
	// Future work may consider skipping ahead from QUALITY for faster census in
	// certain scenarios. For now, this implementation conforms to the FIP.
	if round <= i.round || i.phase == QUALITY_PHASE || i.phase == DECIDE_PHASE {
		return nil, nil, false
	}
	proposal := state.converged.FindMaxTicketProposal(i.powerTable)
	if proposal.Justification == nil {
		// FindMaxTicketProposal returns a zero-valued ConvergeValue if no such ticket is
		// found. Hence the check for nil. Otherwise, if found such ConvergeValue must
		// have a non-nil justification.
		return nil, nil, false
	}
	if !state.prepared.ReceivedFromWeakQuorum() {
		return nil, nil, false
	}
	return proposal.Chain, proposal.Justification, true
}

// Attempts to complete the current phase and round.
func (i *instance) tryCurrentPhase() error {
	i.log("try step %s", i.phase)
	switch i.phase {
	case QUALITY_PHASE:
		return i.tryQuality()
	case CONVERGE_PHASE:
		return i.tryConverge()
	case PREPARE_PHASE:
		return i.tryPrepare()
	case COMMIT_PHASE:
		return i.tryCommit(i.round)
	case DECIDE_PHASE:
		return i.tryDecide()
	case TERMINATED_PHASE:
		return nil // No-op
	default:
		return fmt.Errorf("unexpected phase %s", i.phase)
	}
}

// Checks message validity, including justification and signatures.
func (i *instance) validateMessage(msg *GMessage) error {
	// Check the message is for this instance.
	// The caller should ensure this is always the case.
	if msg.Vote.Instance != i.instanceID {
		return xerrors.Errorf("message for wrong instance %d, expected %d", msg.Vote.Instance, i.instanceID)
	}
	// Check sender is eligible.
	senderPower, senderPubKey := i.powerTable.Get(msg.Sender)
	if senderPower == nil || senderPower.Sign() == 0 {
		return xerrors.Errorf("sender with zero power or not in power table")
	}

	// Check that message value is a valid chain.
	if err := msg.Vote.Value.Validate(); err != nil {
		return xerrors.Errorf("invalid message vote value chain: %w", err)
	}
	// Check the value is acceptable.
	if !(msg.Vote.Value.IsZero() || msg.Vote.Value.HasBase(i.input.Base())) {
		return xerrors.Errorf("unexpected base %s", &msg.Vote.Value)
	}

	// Check phase-specific constraints.
	switch msg.Vote.Step {
	case QUALITY_PHASE:
		if msg.Vote.Round != 0 {
			return xerrors.Errorf("unexpected round %d for quality phase", msg.Vote.Round)
		}
		if msg.Vote.Value.IsZero() {
			return xerrors.Errorf("unexpected zero value for quality phase")
		}
	case CONVERGE_PHASE:
		if msg.Vote.Round == 0 {
			return xerrors.Errorf("unexpected round 0 for converge phase")
		}
		if msg.Vote.Value.IsZero() {
			return xerrors.Errorf("unexpected zero value for converge phase")
		}
		if !VerifyTicket(i.participant.host.NetworkName(), i.beacon, i.instanceID, msg.Vote.Round, senderPubKey, i.participant.host, msg.Ticket) {
			return xerrors.Errorf("failed to verify ticket from %v", msg.Sender)
		}
	case DECIDE_PHASE:
		if msg.Vote.Round != 0 {
			return xerrors.Errorf("unexpected non-zero round %d for decide phase", msg.Vote.Round)
		}
		if msg.Vote.Value.IsZero() {
			return xerrors.Errorf("unexpected zero value for decide phase")
		}
	case PREPARE_PHASE, COMMIT_PHASE:
		// No additional checks for PREPARE and COMMIT.
	default:
		return xerrors.Errorf("invalid vote step: %d", msg.Vote.Step)
	}

	// Check vote signature.
	sigPayload := i.participant.host.MarshalPayloadForSigning(i.participant.host.NetworkName(), &msg.Vote)
	if err := i.participant.host.Verify(senderPubKey, sigPayload, msg.Signature); err != nil {
		return xerrors.Errorf("invalid signature on %v, %v", msg, err)
	}

	// Check justification
	needsJustification := !(msg.Vote.Step == QUALITY_PHASE ||
		(msg.Vote.Step == PREPARE_PHASE && msg.Vote.Round == 0) ||
		(msg.Vote.Step == COMMIT_PHASE && msg.Vote.Value.IsZero()))
	if needsJustification {
		if msg.Justification == nil {
			return fmt.Errorf("message for phase %v round %v has no justification", msg.Vote.Step, msg.Vote.Round)
		}
		// Check that the justification is for the same instance.
		if msg.Vote.Instance != msg.Justification.Vote.Instance {
			return fmt.Errorf("message with instanceID %v has evidence from instanceID: %v", msg.Vote.Instance, msg.Justification.Vote.Instance)
		}
		// Check that justification vote value is a valid chain.
		if err := msg.Justification.Vote.Value.Validate(); err != nil {
			return xerrors.Errorf("invalid justification vote value chain: %w", err)
		}

		// Check every remaining field of the justification, according to the phase requirements.
		// This map goes from the message phase to the expected justification phase(s),
		// to the required vote values for justification by that phase.
		// Anything else is disallowed.
		expectations := map[Phase]map[Phase]struct {
			Round uint64
			Value ECChain
		}{
			// CONVERGE is justified by a strong quorum of COMMIT for bottom,
			// or a strong quorum of PREPARE for the same value, from the previous round.
			CONVERGE_PHASE: {
				COMMIT_PHASE:  {msg.Vote.Round - 1, ECChain{}},
				PREPARE_PHASE: {msg.Vote.Round - 1, msg.Vote.Value},
			},
			// PREPARE is justified by the same rules as CONVERGE (in rounds > 0).
			PREPARE_PHASE: {
				COMMIT_PHASE:  {msg.Vote.Round - 1, ECChain{}},
				PREPARE_PHASE: {msg.Vote.Round - 1, msg.Vote.Value},
			},
			// COMMIT is justified by strong quorum of PREPARE from the same round with the same value.
			COMMIT_PHASE: {
				PREPARE_PHASE: {msg.Vote.Round, msg.Vote.Value},
			},
			// DECIDE is justified by strong quorum of COMMIT with the same value.
			// The DECIDE message doesn't specify a round.
			DECIDE_PHASE: {
				COMMIT_PHASE: {math.MaxUint64, msg.Vote.Value},
			},
		}

		if expectedPhases, ok := expectations[msg.Vote.Step]; ok {
			if expected, ok := expectedPhases[msg.Justification.Vote.Step]; ok {
				if msg.Justification.Vote.Round != expected.Round && expected.Round != math.MaxUint64 {
					return fmt.Errorf("message %v has justification from wrong round %d", msg, msg.Justification.Vote.Round)
				}
				if !msg.Justification.Vote.Value.Eq(expected.Value) {
					return fmt.Errorf("message %v has justification for a different value: %v", msg, msg.Justification.Vote.Value)
				}
			} else {
				return fmt.Errorf("message %v has justification with unexpected phase: %v", msg, msg.Justification.Vote.Step)
			}
		} else {
			return fmt.Errorf("message %v has unexpected phase for justification", msg)
		}

		// Check justification power and signature.
		justificationPower := NewStoragePower(0)
		signers := make([]PubKey, 0)
		if err := msg.Justification.Signers.ForEach(func(bit uint64) error {
			if int(bit) >= len(i.powerTable.Entries) {
				return fmt.Errorf("invalid signer index: %d", bit)
			}
			justificationPower.Add(justificationPower, i.powerTable.Entries[bit].Power)
			signers = append(signers, i.powerTable.Entries[bit].PubKey)
			return nil
		}); err != nil {
			return fmt.Errorf("failed to iterate over signers: %w", err)
		}

		if !hasStrongQuorum(justificationPower, i.powerTable.Total) {
			return fmt.Errorf("message %v has justification with insufficient power: %v", msg, justificationPower)
		}

		payload := i.participant.host.MarshalPayloadForSigning(i.participant.host.NetworkName(), &msg.Justification.Vote)
		if err := i.participant.host.VerifyAggregate(payload, msg.Justification.Signature, signers); err != nil {
			return xerrors.Errorf("verification of the aggregate failed: %+v: %w", msg.Justification, err)
		}
	} else if msg.Justification != nil {
		return fmt.Errorf("message %v has unexpected justification", msg)
	}

	return nil
}

// Sends this node's QUALITY message and begins the QUALITY phase.
func (i *instance) beginQuality() error {
	if i.phase != INITIAL_PHASE {
		return fmt.Errorf("cannot transition from %s to %s", i.phase, QUALITY_PHASE)
	}
	// Broadcast input value and wait up to Δ to receive from others.
	i.phase = QUALITY_PHASE
	i.phaseTimeout = i.alarmAfterSynchrony()
	i.broadcast(i.round, QUALITY_PHASE, i.input, false, nil)
	return nil
}

// Attempts to end the QUALITY phase and begin PREPARE based on current state.
func (i *instance) tryQuality() error {
	if i.phase != QUALITY_PHASE {
		return fmt.Errorf("unexpected phase %s, expected %s", i.phase, QUALITY_PHASE)
	}
	// Wait either for a strong quorum that agree on our proposal,
	// or for the timeout to expire.
	foundQuorum := i.quality.HasStrongQuorumFor(i.proposal.Key())
	timeoutExpired := atOrAfter(i.participant.host.Time(), i.phaseTimeout)

	if foundQuorum {
		// Keep current proposal.
	} else if timeoutExpired {
		strongQuora := i.quality.ListStrongQuorumValues()
		i.proposal = findFirstPrefixOf(i.proposal, strongQuora)
	}

	if foundQuorum || timeoutExpired {
		// Add prefixes with quorum to candidates (skipping base chain, which is already there).
		for l := range i.proposal {
			if l > 0 {
				i.candidates = append(i.candidates, i.proposal.Prefix(l))
			}
		}
		i.value = i.proposal
		i.log("adopting proposal/value %s", &i.proposal)
		i.beginPrepare(nil)
	}

	return nil
}

// beginConverge initiates CONVERGE_PHASE justified by the given justification.
func (i *instance) beginConverge(justification *Justification) {
	if justification.Vote.Round != i.round-1 {
		// For safety assert that the justification given blongs to the right round
		panic("justification for which to begin converge does not belong to expected round")
	}
	i.phase = CONVERGE_PHASE
	i.phaseTimeout = i.alarmAfterSynchrony()

<<<<<<< HEAD
	// Proposal was updated at the end of COMMIT phase to be some value for which
	// this node received a COMMIT message (bearing justification), if there were any.
	// If there were none, there must have been a strong quorum for bottom instead.
	var justification *Justification
	if quorum, ok := prevRoundState.committed.FindStrongQuorumFor(""); ok {
		// Build justification for strong quorum of COMMITs for bottom in the previous round.
		justification = i.buildJustification(quorum, i.round-1, COMMIT_PHASE, ECChain{})
	} else {
		// Extract the justification received from some participant (possibly this node itself).
		justification, ok = prevRoundState.committed.receivedJustification[i.proposal.Key()]
		if !ok {
			panic("beginConverge called but no justification for proposal")
		}
	}
	i.broadcast(i.round, CONVERGE_PHASE, i.proposal, true, justification)
=======
	_, pubkey := i.powerTable.Get(i.participant.id)
	ticket, err := MakeTicket(i.beacon, i.instanceID, i.round, pubkey, i.participant.host)
	if err != nil {
		i.log("error while creating VRF ticket: %v", err)
		return
	}

	i.broadcast(i.round, CONVERGE_PHASE, i.proposal, ticket, justification)
>>>>>>> d83b7d4a
}

// Attempts to end the CONVERGE phase and begin PREPARE based on current state.
func (i *instance) tryConverge() error {
	if i.phase != CONVERGE_PHASE {
		return fmt.Errorf("unexpected phase %s, expected %s", i.phase, CONVERGE_PHASE)
	}
	// The CONVERGE phase timeout doesn't wait to hear from >⅔ of power.
	timeoutExpired := atOrAfter(i.participant.host.Time(), i.phaseTimeout)
	if !timeoutExpired {
		return nil
	}

	possibleDecisionLastRound := !i.roundState(i.round - 1).committed.HasStrongQuorumFor("")
	winner := i.roundState(i.round).converged.FindMaxTicketProposal(i.powerTable)
	if winner.Chain.IsZero() {
		return fmt.Errorf("no values at CONVERGE")
	}
	justification := winner.Justification
	// If the winner is not a candidate but it could possibly have been decided by another participant
	// in the last round, consider it a candidate.
	if !i.isCandidate(winner.Chain) && winner.Justification.Vote.Step == PREPARE_PHASE && possibleDecisionLastRound {
		i.log("⚠️ swaying from %s to %s by CONVERGE", &i.proposal, &winner.Chain)
		i.candidates = append(i.candidates, winner.Chain)
	}
	if i.isCandidate(winner.Chain) {
		i.proposal = winner.Chain
		i.log("adopting proposal %s after converge", &winner.Chain)
	} else {
		// Else preserve own proposal.
		fallback, ok := i.roundState(i.round).converged.FindProposalFor(i.proposal)
		if !ok {
			panic("own proposal not found at CONVERGE")
		}
		justification = fallback.Justification
	}
	// NOTE: FIP-0086 says to loop to next lowest ticket, rather than fall back to own proposal.
	// But using own proposal is valid (the spec can't assume any others have been received),
	// considering others is an optimisation.

	i.value = i.proposal
	i.beginPrepare(justification)
	return nil
}

// Sends this node's PREPARE message and begins the PREPARE phase.
func (i *instance) beginPrepare(justification *Justification) {
	// Broadcast preparation of value and wait for everyone to respond.
	i.phase = PREPARE_PHASE
	i.phaseTimeout = i.alarmAfterSynchrony()
	i.broadcast(i.round, PREPARE_PHASE, i.value, false, justification)
}

// Attempts to end the PREPARE phase and begin COMMIT based on current state.
func (i *instance) tryPrepare() error {
	if i.phase != PREPARE_PHASE {
		return fmt.Errorf("unexpected phase %s, expected %s", i.phase, PREPARE_PHASE)
	}

	prepared := i.roundState(i.round).prepared
	// Optimisation: we could advance phase once a strong quorum on our proposal is not possible.
	foundQuorum := prepared.HasStrongQuorumFor(i.proposal.Key())
	timedOut := atOrAfter(i.participant.host.Time(), i.phaseTimeout) && prepared.ReceivedFromStrongQuorum()

	if foundQuorum {
		i.value = i.proposal
	} else if timedOut {
		i.value = ECChain{}
	}

	if foundQuorum || timedOut {
		i.beginCommit()
	}

	return nil
}

func (i *instance) beginCommit() {
	i.phase = COMMIT_PHASE
	i.phaseTimeout = i.alarmAfterSynchrony()

	// The PREPARE phase exited either with i.value == i.proposal having a strong quorum agreement,
	// or with i.value == bottom otherwise.
	// No justification is required for committing bottom.
	var justification *Justification
	if !i.value.IsZero() {
		if quorum, ok := i.roundState(i.round).prepared.FindStrongQuorumFor(i.value.Key()); ok {
			// Found a strong quorum of PREPARE, build the justification for it.
			justification = i.buildJustification(quorum, i.round, PREPARE_PHASE, i.value)
		} else {
			panic("beginCommit with no strong quorum for non-bottom value")
		}
	}

	i.broadcast(i.round, COMMIT_PHASE, i.value, false, justification)
}

func (i *instance) tryCommit(round uint64) error {
	// Unlike all other phases, the COMMIT phase stays open to new messages even after an initial quorum is reached,
	// and the algorithm moves on to the next round.
	// A subsequent COMMIT message can cause the node to decide, so there is no check on the current phase.
	committed := i.roundState(round).committed
	quorumValue, foundStrongQuorum := committed.FindStrongQuorumValue()
	timedOut := atOrAfter(i.participant.host.Time(), i.phaseTimeout) && committed.ReceivedFromStrongQuorum()

	if foundStrongQuorum && !quorumValue.IsZero() {
		// A participant may be forced to decide a value that's not its preferred chain.
		// The participant isn't influencing that decision against their interest, just accepting it.
		i.value = quorumValue
		i.beginDecide(round)
	} else if i.round == round && i.phase == COMMIT_PHASE && timedOut {
		if foundStrongQuorum {
			// If there is a strong quorum for bottom, carry forward the existing proposal.
		} else {
			// If there is no strong quorum for bottom, there must be a COMMIT for some other value.
			// There can only be one such value since it must be justified by a strong quorum of PREPAREs.
			// Some other participant could possibly have observed a strong quorum for that value,
			// since they might observe votes from ⅓ of honest power plus a ⅓ equivocating adversary.
			// Sway to consider that value as a candidate, even if it wasn't the local proposal.
			for _, v := range committed.ListAllValues() {
				if !v.IsZero() {
					if !i.isCandidate(v) {
						i.log("⚠️ swaying from %s to %s by COMMIT", &i.input, &v)
						i.candidates = append(i.candidates, v)
					}
					if !v.Eq(i.proposal) {
						i.proposal = v
						i.log("adopting proposal %s after commit", &i.proposal)
					}
					break
				}
			}
		}
		i.beginNextRound()
	}
	return nil
}

func (i *instance) beginDecide(round uint64) {
	i.phase = DECIDE_PHASE
	roundState := i.roundState(round)

	var justification *Justification
	// Value cannot be empty here.
	if quorum, ok := roundState.committed.FindStrongQuorumFor(i.value.Key()); ok {
		// Build justification for strong quorum of COMMITs for the value.
		justification = i.buildJustification(quorum, round, COMMIT_PHASE, i.value)
	} else {
		panic("beginDecide with no strong quorum for value")
	}

	// DECIDE messages always specify round = 0.
	// Extreme out-of-order message delivery could result in different nodes deciding
	// in different rounds (but for the same value).
	// Since each node sends only one DECIDE message, they must share the same vote
	// in order to be aggregated.
	i.broadcast(0, DECIDE_PHASE, i.value, false, justification)
}

// Skips immediately to the DECIDE phase and sends a DECIDE message
// without waiting for a strong quorum of COMMITs in any round.
// The provided justification must justify the value being decided.
func (i *instance) skipToDecide(value ECChain, justification *Justification) {
	i.phase = DECIDE_PHASE
	i.proposal = value
	i.value = i.proposal
	i.broadcast(0, DECIDE_PHASE, i.value, false, justification)
}

func (i *instance) tryDecide() error {
	quorumValue, ok := i.decision.FindStrongQuorumValue()
	if ok {
		if quorum, ok := i.decision.FindStrongQuorumFor(quorumValue.Key()); ok {
			decision := i.buildJustification(quorum, 0, DECIDE_PHASE, quorumValue)
			i.terminate(decision)
		} else {
			panic("tryDecide with no strong quorum for value")
		}
	}

	return nil
}

func (i *instance) roundState(r uint64) *roundState {
	round, ok := i.rounds[r]
	if !ok {
		round = newRoundState(i.powerTable)
		i.rounds[r] = round
	}
	return round
}

func (i *instance) beginNextRound() {
	i.round += 1
	i.log("moving to round %d with %s", i.round, i.proposal.String())

	prevRoundState := i.roundState(i.round - 1)
	// Proposal was updated at the end of COMMIT phase to be some value for which
	// this node received a COMMIT message (bearing justification), if there were any.
	// If there were none, there must have been a strong quorum for bottom instead.
	var justification *Justification
	if quorum, ok := prevRoundState.committed.FindStrongQuorumFor(""); ok {
		// Build justification for strong quorum of COMMITs for bottom in the previous round.
		justification = i.buildJustification(quorum, i.round-1, COMMIT_PHASE, ECChain{})
	} else {
		// Extract the justification received from some participant (possibly this node itself).
		justification, ok = prevRoundState.committed.receivedJustification[i.proposal.Key()]
		if !ok {
			panic("beginConverge called but no justification for proposal")
		}
	}

	i.beginConverge(justification)
}

// skipToRound jumps ahead to the given round by initiating CONVERGE with the given justification.
//
// See shouldSkipToRound.
func (i *instance) skipToRound(round uint64, chain ECChain, justification *Justification) {
	i.log("skipping from round %d to round %d with %s", i.round, round, i.proposal.String())
	i.round = round

	// TODO: Also update rebroadcast timeout once implemented according to the
	//       following pseudocode borrowed from the FIP:
	//          107:      timeout_rebroadcast ← max(timeout+1, timeout_rebroadcast)

	if justification.Vote.Step == PREPARE_PHASE {
		i.log("⚠️ swaying from %s to %s by skip to round %d", &i.proposal, chain, i.round)
		i.candidates = append(i.candidates, chain)
		i.proposal = chain
	}
	i.beginConverge(justification)
}

// Returns whether a chain is acceptable as a proposal for this instance to vote for.
// This is "EC Compatible" in the pseudocode.
func (i *instance) isCandidate(c ECChain) bool {
	for _, candidate := range i.candidates {
		if c.Eq(candidate) {
			return true
		}
	}
	return false
}

func (i *instance) terminate(decision *Justification) {
	i.log("✅ terminated %s during round %d", &i.value, i.round)
	i.phase = TERMINATED_PHASE
	i.value = decision.Vote.Value
	i.terminationValue = decision
}

func (i *instance) terminated() bool {
	return i.phase == TERMINATED_PHASE
}

func (i *instance) broadcast(round uint64, step Phase, value ECChain, createTicket bool, justification *Justification) {
	p := Payload{
		Instance: i.instanceID,
		Round:    round,
		Step:     step,
		Value:    value,
	}
	mb := NewMessageBuilder(&i.powerTable)
	mb.SetPayload(p)
	mb.SetJustification(justification)
	if createTicket {
		mb.SetBeaconForTicket(i.beacon)
	}

	i.participant.host.RequestBroadcast(&mb)
}

// Sets an alarm to be delivered after a synchrony delay.
// The delay duration increases with each round.
// Returns the absolute time at which the alarm will fire.
func (i *instance) alarmAfterSynchrony() time.Time {
	delta := time.Duration(float64(i.participant.delta) *
		math.Pow(i.participant.deltaBackOffExponent, float64(i.round)))
	timeout := i.participant.host.Time().Add(2 * delta)
	i.participant.host.SetAlarm(timeout)
	return timeout
}

// Builds a justification for a value from a quorum result.
func (i *instance) buildJustification(quorum QuorumResult, round uint64, phase Phase, value ECChain) *Justification {
	aggSignature, err := quorum.Aggregate(i.participant.host)
	if err != nil {
		panic(xerrors.Errorf("aggregating for phase %v: %v", phase, err))
	}
	return &Justification{
		Vote: Payload{
			Instance: i.instanceID,
			Round:    round,
			Step:     phase,
			Value:    value,
		},
		Signers:   quorum.SignersBitfield(),
		Signature: aggSignature,
	}
}

func (i *instance) log(format string, args ...any) {
	if i.tracer != nil {
		msg := fmt.Sprintf(format, args...)
		i.tracer.Log("{%d}: %s (round %d, step %s, proposal %s, value %s)", i.instanceID, msg,
			i.round, i.phase, &i.proposal, &i.value)
	}
}

///// Incremental quorum-calculation helper /////

// Accumulates values from a collection of senders and incrementally calculates
// which values have reached a strong quorum of support.
// Supports receiving multiple values from a sender at once, and hence multiple strong quorum values.
// Subsequent messages from a single sender are dropped.
type quorumState struct {
	// Set of senders from which a message has been received.
	senders map[ActorID]struct{}
	// Total power of all distinct senders from which some chain has been received so far.
	sendersTotalPower *StoragePower
	// The power supporting each chain so far.
	chainSupport map[ChainKey]chainSupport
	// Table of senders' power.
	powerTable PowerTable
	// Stores justifications received for some value.
	receivedJustification map[ChainKey]*Justification
}

// A chain value and the total power supporting it
type chainSupport struct {
	chain           ECChain
	power           *StoragePower
	signatures      map[ActorID][]byte
	hasStrongQuorum bool
	hasWeakQuorum   bool
}

// Creates a new, empty quorum state.
func newQuorumState(powerTable PowerTable) *quorumState {
	return &quorumState{
		senders:               map[ActorID]struct{}{},
		sendersTotalPower:     NewStoragePower(0),
		chainSupport:          map[ChainKey]chainSupport{},
		powerTable:            powerTable,
		receivedJustification: map[ChainKey]*Justification{},
	}
}

// Receives a chain from a sender.
// Ignores any subsequent value from a sender from which a value has already been received.
func (q *quorumState) Receive(sender ActorID, value ECChain, signature []byte) {
	senderPower, ok := q.receiveSender(sender)
	if !ok {
		return
	}
	q.receiveInner(sender, value, senderPower, signature)
}

// Receives each prefix of a chain as a distinct value from a sender.
// Note that this method does not store signatures, so it is not possible later to
// create an aggregate for these prefixes.
// This is intended for use in the QUALITY phase.
// Ignores any subsequent values from a sender from which a value has already been received.
func (q *quorumState) ReceiveEachPrefix(sender ActorID, values ECChain) {
	senderPower, ok := q.receiveSender(sender)
	if !ok {
		return
	}
	for j := range values.Suffix() {
		prefix := values.Prefix(j + 1)
		q.receiveInner(sender, prefix, senderPower, nil)
	}
}

// Adds sender's power to total the first time a value is received from them.
// Returns the sender's power, and whether this was the first invocation for this sender.
func (q *quorumState) receiveSender(sender ActorID) (*StoragePower, bool) {
	if _, found := q.senders[sender]; found {
		return nil, false
	}
	q.senders[sender] = struct{}{}
	senderPower, _ := q.powerTable.Get(sender)
	q.sendersTotalPower.Add(q.sendersTotalPower, senderPower)
	return senderPower, true
}

// Receives a chain from a sender.
func (q *quorumState) receiveInner(sender ActorID, value ECChain, power *StoragePower, signature []byte) {
	key := value.Key()
	candidate, ok := q.chainSupport[key]
	if !ok {
		candidate = chainSupport{
			chain:           value,
			power:           NewStoragePower(0),
			signatures:      map[ActorID][]byte{},
			hasStrongQuorum: false,
			hasWeakQuorum:   false,
		}
	}

	candidate.power.Add(candidate.power, power)
	if candidate.signatures[sender] != nil {
		panic("duplicate message should have been dropped")
	}
	candidate.signatures[sender] = signature
	candidate.hasStrongQuorum = hasStrongQuorum(candidate.power, q.powerTable.Total)
	candidate.hasWeakQuorum = hasWeakQuorum(candidate.power, q.powerTable.Total)
	q.chainSupport[key] = candidate
}

// Receives and stores justification for a value from another participant.
func (q *quorumState) ReceiveJustification(value ECChain, justification *Justification) {
	if justification == nil {
		panic("nil justification")
	}
	// Keep only the first one received.
	key := value.Key()
	if _, ok := q.receivedJustification[key]; !ok {
		q.receivedJustification[key] = justification
	}
}

// Lists all values that have been senders from any sender.
// The order of returned values is not defined.
func (q *quorumState) ListAllValues() []ECChain {
	var chains []ECChain
	for _, cp := range q.chainSupport {
		chains = append(chains, cp.chain)
	}
	return chains
}

// Checks whether at least one message has been senders from a strong quorum of senders.
func (q *quorumState) ReceivedFromStrongQuorum() bool {
	return hasStrongQuorum(q.sendersTotalPower, q.powerTable.Total)
}

// ReceivedFromWeakQuorum checks whether at least one message has been received
// from a weak quorum of senders.
func (q *quorumState) ReceivedFromWeakQuorum() bool {
	return hasWeakQuorum(q.sendersTotalPower, q.powerTable.Total)
}

// Checks whether a chain has reached a strong quorum.
func (q *quorumState) HasStrongQuorumFor(key ChainKey) bool {
	supportForChain, ok := q.chainSupport[key]
	return ok && supportForChain.hasStrongQuorum
}

type QuorumResult struct {
	// Signers is an array of indexes into the powertable, sorted in increasing order
	Signers    []int
	PubKeys    []PubKey
	Signatures [][]byte
}

func (q QuorumResult) Aggregate(v Verifier) ([]byte, error) {
	return v.Aggregate(q.PubKeys, q.Signatures)
}

func (q QuorumResult) SignersBitfield() bitfield.BitField {
	signers := make([]uint64, 0, len(q.Signers))
	for _, s := range q.Signers {
		signers = append(signers, uint64(s))
	}
	ri, _ := rlepluslazy.RunsFromSlice(signers)
	bf, _ := bitfield.NewFromIter(ri)
	return bf
}

// Checks whether a chain has reached a strong quorum.
// If so returns a set of signers and signatures for the value that form a strong quorum.
func (q *quorumState) FindStrongQuorumFor(key ChainKey) (QuorumResult, bool) {
	chainSupport, ok := q.chainSupport[key]
	if !ok || !chainSupport.hasStrongQuorum {
		return QuorumResult{}, false
	}

	// Build an array of indices of signers in the power table.
	signers := make([]int, 0, len(chainSupport.signatures))
	for id := range chainSupport.signatures {
		signers = append(signers, q.powerTable.Lookup[id])
	}
	// Sort power table indices.
	// If the power table entries are ordered by decreasing power,
	// then the first strong quorum found will be the smallest.
	sort.Ints(signers)

	// Accumulate signers and signatures until they reach a strong quorum.
	signatures := make([][]byte, 0, len(chainSupport.signatures))
	pubkeys := make([]PubKey, 0, len(signatures))
	justificationPower := NewStoragePower(0)
	for i, idx := range signers {
		if idx >= len(q.powerTable.Entries) {
			panic(fmt.Sprintf("invalid signer index: %d for %d entries", idx, len(q.powerTable.Entries)))
		}
		entry := q.powerTable.Entries[idx]
		justificationPower.Add(justificationPower, entry.Power)
		signatures = append(signatures, chainSupport.signatures[entry.ID])
		pubkeys = append(pubkeys, entry.PubKey)
		if hasStrongQuorum(justificationPower, q.powerTable.Total) {
			return QuorumResult{
				Signers:    signers[:i+1],
				PubKeys:    pubkeys,
				Signatures: signatures,
			}, true
		}
	}

	return QuorumResult{}, false
}

// Checks whether a chain has reached weak quorum.
func (q *quorumState) HasWeakQuorumFor(key ChainKey) bool {
	cp, ok := q.chainSupport[key]
	return ok && cp.hasWeakQuorum
}

// Returns a list of the chains which have reached an agreeing strong quorum.
// Chains are returned in descending length order.
// This is appropriate for use in the QUALITY phase, where each participant
// votes for every prefix of their preferred chain.
// Panics if there are multiple chains of the same length with strong quorum
// (signalling a violation of assumptions about the adversary).
func (q *quorumState) ListStrongQuorumValues() []ECChain {
	var withQuorum []ECChain
	for key, cp := range q.chainSupport {
		if cp.hasStrongQuorum {
			withQuorum = append(withQuorum, q.chainSupport[key].chain)
		}
	}
	sort.Slice(withQuorum, func(i, j int) bool {
		return len(withQuorum[i]) > len(withQuorum[j])
	})
	prevLength := 0
	for _, v := range withQuorum {
		if len(v) == prevLength {
			panic(fmt.Sprintf("multiple chains of length %d with strong quorum", prevLength))
		}
		prevLength = len(v)
	}
	return withQuorum
}

// Returns the chain with a strong quorum of support, if there is one.
// This is appropriate for use in PREPARE/COMMIT/DECIDE phases, where each participant
// casts a single vote.
// Panics if there are multiple chains with strong quorum
// (signalling a violation of assumptions about the adversary).
func (q *quorumState) FindStrongQuorumValue() (quorumValue ECChain, foundQuorum bool) {
	for key, cp := range q.chainSupport {
		if cp.hasStrongQuorum {
			if foundQuorum {
				panic("multiple chains with strong quorum")
			}
			foundQuorum = true
			quorumValue = q.chainSupport[key].chain
		}
	}
	return
}

//// CONVERGE phase helper /////

type convergeState struct {
	// Participants from which a message has been received.
	senders map[ActorID]struct{}
	// Chains indexed by key.
	values map[ChainKey]ConvergeValue
	// Tickets provided by proposers of each chain.
	tickets map[ChainKey][]ConvergeTicket
}

type ConvergeValue struct {
	Chain         ECChain
	Justification *Justification
}

type ConvergeTicket struct {
	Sender ActorID
	Ticket Ticket
}

func newConvergeState() *convergeState {
	return &convergeState{
		senders: map[ActorID]struct{}{},
		values:  map[ChainKey]ConvergeValue{},
		tickets: map[ChainKey][]ConvergeTicket{},
	}
}

// Receives a new CONVERGE value from a sender.
// Ignores any subsequent value from a sender from which a value has already been received.
func (c *convergeState) Receive(sender ActorID, value ECChain, ticket Ticket, justification *Justification) error {
	if _, ok := c.senders[sender]; ok {
		return nil
	}
	c.senders[sender] = struct{}{}
	if value.IsZero() {
		return fmt.Errorf("bottom cannot be justified for CONVERGE")
	}
	key := value.Key()

	// Keep only the first justification and ticket received for a value.
	if _, found := c.values[key]; !found {
		c.values[key] = ConvergeValue{Chain: value, Justification: justification}
		c.tickets[key] = append(c.tickets[key], ConvergeTicket{Sender: sender, Ticket: ticket})
	}
	return nil
}

// Returns the value with the highest ticket, weighted by sender power.
// Non-determinism here (in case of matching tickets from equivocation) is ok.
// If the same ticket is used for two different values then either we get a decision on one of them
// only or we go to a new round. Eventually there is a round where the max ticket is held by a
// correct participant, who will not double vote.
func (c *convergeState) FindMaxTicketProposal(table PowerTable) ConvergeValue {
	var maxTicket *big.Int
	var maxValue ConvergeValue

	for key, value := range c.values {
		for _, ticket := range c.tickets[key] {
			senderPower, _ := table.Get(ticket.Sender)
			ticketAsInt := new(big.Int).SetBytes(ticket.Ticket)
			weightedTicket := new(big.Int).Mul(ticketAsInt, senderPower)
			if maxTicket == nil || weightedTicket.Cmp(maxTicket) > 0 {
				maxTicket = weightedTicket
				maxValue = value
			}
		}
	}
	return maxValue
}

// Finds some proposal which matches a specific value.
func (c *convergeState) FindProposalFor(chain ECChain) (ConvergeValue, bool) {
	for _, value := range c.values {
		if value.Chain.Eq(chain) {
			return value, true
		}
	}
	return ConvergeValue{}, false
}

///// General helpers /////

// Returns the first candidate value that is a prefix of the preferred value, or the base of preferred.
func findFirstPrefixOf(preferred ECChain, candidates []ECChain) ECChain {
	for _, v := range candidates {
		if preferred.HasPrefix(v) {
			return v
		}
	}

	// No candidates are a prefix of preferred.
	return preferred.BaseChain()
}

// Check whether a portion of storage power is a strong quorum of the total
func hasStrongQuorum(part, total *StoragePower) bool {
	two := NewStoragePower(2)
	three := NewStoragePower(3)

	strongThreshold := new(StoragePower).Mul(total, two)
	strongThreshold.Div(strongThreshold, three)
	return part.Cmp(strongThreshold) > 0
}

// Check whether a portion of storage power is a weak quorum of the total
func hasWeakQuorum(part, total *StoragePower) bool {
	three := NewStoragePower(3)

	weakThreshold := new(StoragePower).Div(total, three)
	return part.Cmp(weakThreshold) > 0
}

// Tests whether lhs is equal to or greater than rhs.
func atOrAfter(lhs time.Time, rhs time.Time) bool {
	return lhs.After(rhs) || lhs.Equal(rhs)
}<|MERGE_RESOLUTION|>--- conflicted
+++ resolved
@@ -600,35 +600,7 @@
 		// For safety assert that the justification given blongs to the right round
 		panic("justification for which to begin converge does not belong to expected round")
 	}
-	i.phase = CONVERGE_PHASE
-	i.phaseTimeout = i.alarmAfterSynchrony()
-
-<<<<<<< HEAD
-	// Proposal was updated at the end of COMMIT phase to be some value for which
-	// this node received a COMMIT message (bearing justification), if there were any.
-	// If there were none, there must have been a strong quorum for bottom instead.
-	var justification *Justification
-	if quorum, ok := prevRoundState.committed.FindStrongQuorumFor(""); ok {
-		// Build justification for strong quorum of COMMITs for bottom in the previous round.
-		justification = i.buildJustification(quorum, i.round-1, COMMIT_PHASE, ECChain{})
-	} else {
-		// Extract the justification received from some participant (possibly this node itself).
-		justification, ok = prevRoundState.committed.receivedJustification[i.proposal.Key()]
-		if !ok {
-			panic("beginConverge called but no justification for proposal")
-		}
-	}
 	i.broadcast(i.round, CONVERGE_PHASE, i.proposal, true, justification)
-=======
-	_, pubkey := i.powerTable.Get(i.participant.id)
-	ticket, err := MakeTicket(i.beacon, i.instanceID, i.round, pubkey, i.participant.host)
-	if err != nil {
-		i.log("error while creating VRF ticket: %v", err)
-		return
-	}
-
-	i.broadcast(i.round, CONVERGE_PHASE, i.proposal, ticket, justification)
->>>>>>> d83b7d4a
 }
 
 // Attempts to end the CONVERGE phase and begin PREPARE based on current state.
