package f3

import (
	"bytes"
	"context"
	"slices"
	"time"

	"github.com/filecoin-project/go-f3/certs"
	"github.com/filecoin-project/go-f3/ec"
	"github.com/filecoin-project/go-f3/gpbft"
	"github.com/filecoin-project/go-f3/manifest"
	"golang.org/x/xerrors"
)

// gpbftRunner is responsible for running gpbft.Participant, taking in all concurrent events and
// passing them to gpbft in a single thread.
type gpbftRunner struct {
	client      *client
	participant *gpbft.Participant
	manifest    manifest.ManifestProvider

	alertTimer *time.Timer

	runningCtx context.Context
	ctxCancel  func()
	log        Logger
}

// gpbftHost is a newtype of gpbftRunner exposing APIs required by the gpbft.Participant
type gpbftHost gpbftRunner

<<<<<<< HEAD
func newRunner(id gpbft.ActorID, m manifest.ManifestProvider, client *client) (*gpbftRunner, error) {
=======
func newRunner(m Manifest, client *client) (*gpbftRunner, error) {
>>>>>>> 2ddf4103
	runner := &gpbftRunner{
		client:   client,
		manifest: m,
		log:      client.Logger(),
	}

	// create a stopped timer to facilitate alerts requested from gpbft
	runner.alertTimer = time.NewTimer(100 * time.Hour)
	if !runner.alertTimer.Stop() {
		<-runner.alertTimer.C
	}

<<<<<<< HEAD
	runner.log.Infof("starting host for P%d", id)
	opts := append(m.GpbftOptions(), gpbft.WithTracer(client))
	p, err := gpbft.NewParticipant((*gpbftHost)(runner), opts...)
=======
	runner.log.Infof("Starting gpbft runner")
	p, err := gpbft.NewParticipant((*gpbftHost)(runner), gpbft.WithTracer(client))
>>>>>>> 2ddf4103
	if err != nil {
		return nil, xerrors.Errorf("creating participant: %w", err)
	}
	runner.participant = p
	return runner, nil
}

func (h *gpbftRunner) Run(instance uint64, ctx context.Context) error {
	h.runningCtx, h.ctxCancel = context.WithCancel(ctx)
	defer h.ctxCancel()

	err := h.participant.StartInstance(instance)
	if err != nil {
		return xerrors.Errorf("starting a participant: %w", err)
	}

	messageQueue := h.client.IncomingMessages()
loop:
	for {
		for {
			// prioritise alarm delivery
			select {
			case <-h.alertTimer.C:
				err = h.participant.ReceiveAlarm()
			default:
			}
			if err != nil {
				break loop
			}

			// Handle messages and alarms
			select {
			case <-h.alertTimer.C:
				err = h.participant.ReceiveAlarm()
			case msg, ok := <-messageQueue:
				if !ok {
					err = xerrors.Errorf("incoming message queue closed")
					break loop
				}
				err = h.participant.ReceiveMessage(msg)
			case <-ctx.Done():
				return nil
			}
			if err != nil {
				break loop
			}
<<<<<<< HEAD

			// Check for manifest update in the inner loop to exit and update the messageQueue
			select {
			case <-h.client.manifestUpdate:
				h.log.Debugf("Manifest update detected, refreshing message queue")
				messageQueue = h.client.IncomingMessages()
				continue loop
			default:
			}
=======
			err = h.participant.ReceiveMessage(msg)
		case <-ctx.Done():
			return ctx.Err()
		}
		if err != nil {
			break loop
>>>>>>> 2ddf4103
		}
	}
	h.log.Errorf("gpbfthost exiting: %+v", err)
	return err
}

func (h *gpbftRunner) ValidateMessage(msg *gpbft.GMessage) (gpbft.ValidatedMessage, error) {
	return h.participant.ValidateMessage(msg)
}

func (h *gpbftHost) collectChain(base ec.TipSet, head ec.TipSet) ([]ec.TipSet, error) {
	// TODO: optimize when head is way beyond base
	res := make([]ec.TipSet, 0, 2*gpbft.CHAIN_MAX_LEN)
	res = append(res, head)

	for !bytes.Equal(head.Key(), base.Key()) {
		if head.Epoch() < base.Epoch() {
			// we reorged away from base
			// scream and panic??
			// TODO make sure this is correct, re-boostrap/manifest swap code has to be able to
			// catch it
			panic("reorg-ed away from base, dunno what to do, reboostrap is the answer")
		}
		var err error
		head, err = h.client.ec.GetParent(h.runningCtx, head)
		if err != nil {
			return nil, xerrors.Errorf("walking back the chain: %w", err)
		}
		res = append(res, head)
	}
	slices.Reverse(res)
	return res[1:], nil
}

func (h *gpbftRunner) Stop() {
	h.ctxCancel()
}

// Returns inputs to the next GPBFT instance.
// These are:
// - the supplemental data.
// - the EC chain to propose.
// These will be used as input to a subsequent instance of the protocol.
// The chain should be a suffix of the last chain notified to the host via
// ReceiveDecision (or known to be final via some other channel).
func (h *gpbftHost) GetProposalForInstance(instance uint64) (*gpbft.SupplementalData, gpbft.ECChain, error) {
	var baseTsk gpbft.TipSetKey
	if instance == h.manifest.InitialInstance {
		ts, err := h.client.ec.GetTipsetByEpoch(h.runningCtx,
			h.manifest.Manifest().BootstrapEpoch-h.manifest.Manifest().ECFinality)
		if err != nil {
			return nil, nil, xerrors.Errorf("getting boostrap base: %w", err)
		}
		baseTsk = ts.Key()
	} else {
		cert, err := h.client.certStore.Get(h.runningCtx, instance-1)
		if err != nil {
			return nil, nil, xerrors.Errorf("getting cert for previous instance(%d): %w", instance-1, err)
		}
		baseTsk = cert.ECChain.Head().Key
	}

	baseTs, err := h.client.ec.GetTipset(h.runningCtx, baseTsk)
	if err != nil {
		return nil, nil, xerrors.Errorf("getting base TS: %w", err)
	}
	headTs, err := h.client.ec.GetHead(h.runningCtx)
	if err != nil {
		return nil, nil, xerrors.Errorf("getting head TS: %w", err)
	}

	collectedChain, err := h.collectChain(baseTs, headTs)
	if err != nil {
		return nil, nil, xerrors.Errorf("collecting chain: %w", err)
	}

	base := gpbft.TipSet{
		Epoch: baseTs.Epoch(),
		Key:   baseTs.Key(),
	}
	pte, err := h.client.GetPowerTable(h.runningCtx, baseTs.Key())
	if err != nil {
		return nil, nil, xerrors.Errorf("getting power table for base: %w", err)
	}
	base.PowerTable, err = certs.MakePowerTableCID(pte)
	if err != nil {
		return nil, nil, xerrors.Errorf("computing powertable CID for base: %w", err)
	}

	suffix := make([]gpbft.TipSet, min(gpbft.CHAIN_MAX_LEN-1, len(collectedChain))) // -1 because of base
	for i := range suffix {
		suffix[i].Key = collectedChain[i].Key()
		suffix[i].Epoch = collectedChain[i].Epoch()

		pte, err = h.client.GetPowerTable(h.runningCtx, suffix[i].Key)
		if err != nil {
			return nil, nil, xerrors.Errorf("getting power table for suffix %d: %w", i, err)
		}
		suffix[i].PowerTable, err = certs.MakePowerTableCID(pte)
		if err != nil {
			return nil, nil, xerrors.Errorf("computing powertable CID for base: %w", err)
		}
	}
	chain, err := gpbft.NewChain(base, suffix...)
	if err != nil {
		return nil, nil, xerrors.Errorf("making new chain: %w", err)
	}

	var supplData gpbft.SupplementalData
	pt, _, err := h.GetCommitteeForInstance(instance + 1)
	if err != nil {
		return nil, nil, xerrors.Errorf("getting commite for %d: %w", instance+1, err)
	}

	supplData.PowerTable, err = certs.MakePowerTableCID(pt.Entries)
	if err != nil {
		return nil, nil, xerrors.Errorf("making power table cid for supplemental data: %w", err)
	}

	return &supplData, chain, nil
}

func (h *gpbftHost) GetCommitteeForInstance(instance uint64) (*gpbft.PowerTable, []byte, error) {
	var powerTsk gpbft.TipSetKey
	var powerEntries gpbft.PowerEntries
	var err error

<<<<<<< HEAD
	if instance < h.manifest.Manifest().CommiteeLookback {
=======
	if instance < h.manifest.InitialInstance+h.manifest.CommiteeLookback {
>>>>>>> 2ddf4103
		//boostrap phase
		ts, err := h.client.ec.GetTipsetByEpoch(h.runningCtx, h.manifest.Manifest().BootstrapEpoch-h.manifest.Manifest().ECFinality)
		if err != nil {
			return nil, nil, xerrors.Errorf("getting tipset for boostrap epoch with lookback: %w", err)
		}
		powerTsk = ts.Key()
		powerEntries, err = h.client.GetPowerTable(h.runningCtx, powerTsk)
		if err != nil {
			return nil, nil, xerrors.Errorf("getting power table: %w", err)
		}
	} else {
<<<<<<< HEAD
		cert, err := h.client.certstore.Get(h.runningCtx, instance-h.manifest.Manifest().CommiteeLookback)
=======
		cert, err := h.client.certStore.Get(h.runningCtx, instance-h.manifest.CommiteeLookback)
>>>>>>> 2ddf4103
		if err != nil {
			return nil, nil, xerrors.Errorf("getting finality certificate: %w", err)
		}
		powerTsk = cert.ECChain.Head().Key

		powerEntries, err = h.client.certStore.GetPowerTable(h.runningCtx, instance)
		if err != nil {
			h.log.Debugf("failed getting power table from certstore: %v, falling back to EC", err)

			powerEntries, err = h.client.ec.GetPowerTable(h.runningCtx, powerTsk)
			if err != nil {
				return nil, nil, xerrors.Errorf("getting power table: %w", err)
			}
		}
	}

	ts, err := h.client.ec.GetTipset(h.runningCtx, powerTsk)
	if err != nil {
		return nil, nil, xerrors.Errorf("getting tipset: %w", err)
	}

	table := gpbft.NewPowerTable()
	err = table.Add(powerEntries...)
	if err != nil {
		return nil, nil, xerrors.Errorf("adding entries to power table: %w", err)
	}

	return table, ts.Beacon(), nil
}

// Returns the network's name (for signature separation)
func (h *gpbftHost) NetworkName() gpbft.NetworkName {
	return h.manifest.Manifest().NetworkName
}

// Sends a message to all other participants.
// The message's sender must be one that the network interface can sign on behalf of.
func (h *gpbftHost) RequestBroadcast(mb *gpbft.MessageBuilder) error {
	err := h.client.BroadcastMessage(h.runningCtx, mb)
	if err != nil {
		h.log.Errorf("broadcasting GMessage: %+v", err)
		return err
	}
	return nil
}

// Returns the current network time.
func (h *gpbftHost) Time() time.Time {
	return time.Now()
}

// Sets an alarm to fire after the given timestamp.
// At most one alarm can be set at a time.
// Setting an alarm replaces any previous alarm that has not yet fired.
// The timestamp may be in the past, in which case the alarm will fire as soon as possible
// (but not synchronously).
func (h *gpbftHost) SetAlarm(at time.Time) {
	h.log.Infof("set alarm for %v", at)
	// we cannot reuse the timer because we don't know if it was read or not
	h.alertTimer.Stop()
	h.alertTimer = time.NewTimer(time.Until(at))
}

// Receives a finality decision from the instance, with signatures from a strong quorum
// of participants justifying it.
// The decision payload always has round = 0 and step = DECIDE.
// The notification must return the timestamp at which the next instance should begin,
// based on the decision received (which may be in the past).
// E.g. this might be: finalised tipset timestamp + epoch duration + stabilisation delay.
func (h *gpbftHost) ReceiveDecision(decision *gpbft.Justification) time.Time {
	h.log.Infof("got decision, finalized head at epoch: %d", decision.Vote.Value.Head().Epoch)
	err := h.saveDecision(decision)
	if err != nil {
		h.log.Errorf("error while saving decision: %+v", err)
	}
	ts, err := h.client.ec.GetTipset(h.runningCtx, decision.Vote.Value.Head().Key)
	if err != nil {
		h.log.Errorf("could not get timestamp of just finalized tipset: %+v", err)
		return time.Now().Add(h.manifest.Manifest().ECDelay)
	}

	return ts.Timestamp().Add(h.manifest.Manifest().ECDelay)
}

func (h *gpbftHost) saveDecision(decision *gpbft.Justification) error {
	instance := decision.Vote.Instance
	current, _, err := h.GetCommitteeForInstance(instance)
	if err != nil {
		return xerrors.Errorf("getting commitee for current instance %d: %w", instance, err)
	}

	next, _, err := h.GetCommitteeForInstance(instance + 1)
	if err != nil {
		return xerrors.Errorf("getting commitee for next instance %d: %w", instance+1, err)
	}
	powerDiff := certs.MakePowerTableDiff(current.Entries, next.Entries)

	cert, err := certs.NewFinalityCertificate(powerDiff, decision)
	if err != nil {
		return xerrors.Errorf("forming certificate out of decision: %w", err)
	}
	_, _, _, err = certs.ValidateFinalityCertificates(h, h.NetworkName(), current.Entries, decision.Vote.Instance, nil, *cert)
	if err != nil {
		return xerrors.Errorf("certificate is invalid: %w", err)
	}

	err = h.client.certStore.Put(h.runningCtx, cert)
	if err != nil {
		return xerrors.Errorf("saving ceritifcate in a store: %w", err)
	}

	return nil
}

// MarshalPayloadForSigning marshals the given payload into the bytes that should be signed.
// This should usually call `Payload.MarshalForSigning(NetworkName)` except when testing as
// that method is slow (computes a merkle tree that's necessary for testing).
func (h *gpbftHost) MarshalPayloadForSigning(nn gpbft.NetworkName, p *gpbft.Payload) []byte {
	return p.MarshalForSigning(nn)
}

// Verifies a signature for the given public key.
// Implementations must be safe for concurrent use.
func (h *gpbftHost) Verify(pubKey gpbft.PubKey, msg []byte, sig []byte) error {
	return h.client.Verify(pubKey, msg, sig)
}

// Aggregates signatures from a participants.
func (h *gpbftHost) Aggregate(pubKeys []gpbft.PubKey, sigs [][]byte) ([]byte, error) {
	return h.client.Aggregate(pubKeys, sigs)
}

// VerifyAggregate verifies an aggregate signature.
// Implementations must be safe for concurrent use.
func (h *gpbftHost) VerifyAggregate(payload []byte, aggSig []byte, signers []gpbft.PubKey) error {
	return h.client.VerifyAggregate(payload, aggSig, signers)
}<|MERGE_RESOLUTION|>--- conflicted
+++ resolved
@@ -30,11 +30,7 @@
 // gpbftHost is a newtype of gpbftRunner exposing APIs required by the gpbft.Participant
 type gpbftHost gpbftRunner
 
-<<<<<<< HEAD
-func newRunner(id gpbft.ActorID, m manifest.ManifestProvider, client *client) (*gpbftRunner, error) {
-=======
-func newRunner(m Manifest, client *client) (*gpbftRunner, error) {
->>>>>>> 2ddf4103
+func newRunner(m manifest.ManifestProvider, client *client) (*gpbftRunner, error) {
 	runner := &gpbftRunner{
 		client:   client,
 		manifest: m,
@@ -47,14 +43,9 @@
 		<-runner.alertTimer.C
 	}
 
-<<<<<<< HEAD
-	runner.log.Infof("starting host for P%d", id)
+	runner.log.Infof("Starting gpbft runner")
 	opts := append(m.GpbftOptions(), gpbft.WithTracer(client))
 	p, err := gpbft.NewParticipant((*gpbftHost)(runner), opts...)
-=======
-	runner.log.Infof("Starting gpbft runner")
-	p, err := gpbft.NewParticipant((*gpbftHost)(runner), gpbft.WithTracer(client))
->>>>>>> 2ddf4103
 	if err != nil {
 		return nil, xerrors.Errorf("creating participant: %w", err)
 	}
@@ -101,7 +92,6 @@
 			if err != nil {
 				break loop
 			}
-<<<<<<< HEAD
 
 			// Check for manifest update in the inner loop to exit and update the messageQueue
 			select {
@@ -111,14 +101,6 @@
 				continue loop
 			default:
 			}
-=======
-			err = h.participant.ReceiveMessage(msg)
-		case <-ctx.Done():
-			return ctx.Err()
-		}
-		if err != nil {
-			break loop
->>>>>>> 2ddf4103
 		}
 	}
 	h.log.Errorf("gpbfthost exiting: %+v", err)
@@ -166,7 +148,7 @@
 // ReceiveDecision (or known to be final via some other channel).
 func (h *gpbftHost) GetProposalForInstance(instance uint64) (*gpbft.SupplementalData, gpbft.ECChain, error) {
 	var baseTsk gpbft.TipSetKey
-	if instance == h.manifest.InitialInstance {
+	if instance == h.manifest.Manifest().InitialInstance {
 		ts, err := h.client.ec.GetTipsetByEpoch(h.runningCtx,
 			h.manifest.Manifest().BootstrapEpoch-h.manifest.Manifest().ECFinality)
 		if err != nil {
@@ -246,11 +228,7 @@
 	var powerEntries gpbft.PowerEntries
 	var err error
 
-<<<<<<< HEAD
-	if instance < h.manifest.Manifest().CommiteeLookback {
-=======
-	if instance < h.manifest.InitialInstance+h.manifest.CommiteeLookback {
->>>>>>> 2ddf4103
+	if instance < h.manifest.Manifest().InitialInstance+h.manifest.Manifest().CommiteeLookback {
 		//boostrap phase
 		ts, err := h.client.ec.GetTipsetByEpoch(h.runningCtx, h.manifest.Manifest().BootstrapEpoch-h.manifest.Manifest().ECFinality)
 		if err != nil {
@@ -262,11 +240,7 @@
 			return nil, nil, xerrors.Errorf("getting power table: %w", err)
 		}
 	} else {
-<<<<<<< HEAD
-		cert, err := h.client.certstore.Get(h.runningCtx, instance-h.manifest.Manifest().CommiteeLookback)
-=======
-		cert, err := h.client.certStore.Get(h.runningCtx, instance-h.manifest.CommiteeLookback)
->>>>>>> 2ddf4103
+		cert, err := h.client.certStore.Get(h.runningCtx, instance-h.manifest.Manifest().CommiteeLookback)
 		if err != nil {
 			return nil, nil, xerrors.Errorf("getting finality certificate: %w", err)
 		}
