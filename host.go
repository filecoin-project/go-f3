--- conflicted
+++ resolved
@@ -153,6 +153,10 @@
 
 	if cert.ECChain.HasSuffix() {
 		// we decided on something new, the tipset that got finalized can at minimum be 30-60s old.
+		return ts.Timestamp().Add(ecDelay)
+	}
+	if decision.Vote.Instance == manifest.InitialInstance {
+		// if we are at initial instance, there is no history to look at
 		return ts.Timestamp().Add(ecDelay)
 	}
 	backoffTable := manifest.BaseDecisionBackoffTable
@@ -402,51 +406,7 @@
 	if err != nil {
 		h.log.Errorf("error while saving decision: %+v", err)
 	}
-<<<<<<< HEAD
 	return (*gpbftRunner)(h).computeNextInstanceStart(cert)
-=======
-	ts, err := h.client.ec.GetTipset(h.runningCtx, decision.Vote.Value.Head().Key)
-	if err != nil {
-		// this should not happen
-		h.log.Errorf("could not get timestamp of just finalized tipset: %+v", err)
-		return time.Now().Add(ecDelay)
-	}
-
-	if decision.Vote.Value.HasSuffix() {
-		// we decided on something new, the tipset that got finalized can at minimum be 30-60s old.
-		return ts.Timestamp().Add(ecDelay)
-	}
-	if decision.Vote.Instance == manifest.InitialInstance {
-		// if we are at initial instance, there is no history to look at
-		return ts.Timestamp().Add(ecDelay)
-	}
-	backoffTable := manifest.BaseDecisionBackoffTable
-
-	attempts := 0
-	backoffMultipler := 1.0 // to account for the one ECDelay after which we got the base decision
-	// instance - 1 is safe due to check above
-	for instance := decision.Vote.Instance - 1; instance > manifest.InitialInstance; instance-- {
-		cert, err := h.client.certStore.Get(h.runningCtx, instance)
-		if err != nil {
-			h.log.Errorf("error while getting instance %d from certstore: %+v", instance, err)
-			break
-		}
-		if !cert.ECChain.HasSuffix() {
-			attempts += 1
-		}
-		if attempts < len(backoffTable) {
-			backoffMultipler += backoffTable[attempts]
-		} else {
-			// if we are beyond backoffTable, reuse the last element
-			backoffMultipler += backoffTable[len(backoffTable)-1]
-		}
-	}
-
-	backoff := time.Duration(float64(ecDelay) * backoffMultipler)
-	h.log.Infof("backing off for: %v", backoff)
-
-	return ts.Timestamp().Add(backoff)
->>>>>>> 3f20d36d
 }
 
 func (h *gpbftHost) saveDecision(decision *gpbft.Justification) (*certs.FinalityCertificate, error) {
