package f3

import (
	"bytes"
	"context"
	"errors"
	"sync"
	"time"

	"github.com/Kubuxu/go-broadcast"
	"github.com/filecoin-project/go-f3/certs"
	"github.com/filecoin-project/go-f3/certstore"
	"github.com/filecoin-project/go-f3/ec"
	"github.com/filecoin-project/go-f3/gpbft"
	"github.com/filecoin-project/go-f3/manifest"
	"github.com/ipfs/go-datastore"
	"github.com/ipfs/go-datastore/namespace"

	logging "github.com/ipfs/go-log/v2"
	pubsub "github.com/libp2p/go-libp2p-pubsub"
	"github.com/libp2p/go-libp2p/core/host"
	peer "github.com/libp2p/go-libp2p/core/peer"

	"go.uber.org/multierr"
	"golang.org/x/xerrors"
)

type F3 struct {
<<<<<<< HEAD
	// mLk protects the runner and certStore
	mLk    sync.Mutex
	runner *gpbftRunner
=======
>>>>>>> 7a65eaae
	// certStore is nil until Run is called on the F3
	csLk      sync.Mutex
	certStore *certstore.Store

<<<<<<< HEAD
=======
	rLk    sync.Mutex
	runner *gpbftRunner

>>>>>>> 7a65eaae
	cancelCtx context.CancelFunc
	host      host.Host
	ds        datastore.Datastore
	ec        ec.Backend
	log       Logger

<<<<<<< HEAD
	// psLk protects pubsub. We need an independent one
	// due to its use in Broadcast
	psLk   sync.Mutex
=======
	lk     sync.Mutex
>>>>>>> 7a65eaae
	pubsub *pubsub.PubSub
	msgSub *pubsub.Subscription

	client *client
}

type client struct {
	// certStore is nil until Run is called on the F3
	certStore *certstore.Store
	manifest  manifest.ManifestProvider
	ec        ec.Backend

	signingMarshaller gpbft.SigningMarshaler

	busBroadcast broadcast.Channel[*gpbft.MessageBuilder]

	gpbft.Verifier
	logger         Logger
	loggerWithSkip Logger

	// Populated after Run is called
	messageQueue <-chan gpbft.ValidatedMessage
	topic        *pubsub.Topic

	// Notifies manifest updates
	manifestUpdate <-chan uint64
	// Triggers the cancellation of the incoming message
	// routine to avoid delivering any outstanding messages.
	incomingCancel func()
}

func (mc *client) BroadcastMessage(ctx context.Context, mb *gpbft.MessageBuilder) error {
	mb.SetNetworkName(mc.manifest.Manifest().NetworkName)
	mb.SetSigningMarshaler(mc.signingMarshaller)
	mc.busBroadcast.Publish(mb)
	return nil
}

func (mc *client) GetPowerTable(ctx context.Context, ts gpbft.TipSetKey) (gpbft.PowerEntries, error) {
	// Apply power table deltas from the manifest
	pt, err := mc.ec.GetPowerTable(ctx, ts)
	if err != nil {
		return nil, xerrors.Errorf("getting power table: %w", err)
	}
	return certs.ApplyPowerTableDiffs(pt, mc.manifest.Manifest().PowerUpdate)
}

func (mc *client) IncomingMessages() <-chan gpbft.ValidatedMessage {
	return mc.messageQueue
}

var _ gpbft.Tracer = (*client)(nil)

// Log fulfills the gpbft.Tracer interface
func (mc *client) Log(fmt string, args ...any) {
	mc.loggerWithSkip.Debugf(fmt, args...)
}

func (mc *client) Logger() Logger {
	return mc.logger
}

// New creates and setups f3 with libp2p
// The context is used for initialization not runtime.
// signingMarshaller can be nil for default SigningMarshaler
func New(ctx context.Context, manifest manifest.ManifestProvider, ds datastore.Datastore, h host.Host, manifestServer peer.ID,
	ps *pubsub.PubSub, verif gpbft.Verifier, ec ec.Backend, log Logger, signingMarshaller gpbft.SigningMarshaler) (*F3, error) {
	ds = namespace.Wrap(ds, manifest.Manifest().DatastorePrefix())
	loggerWithSkip := log
	if zapLogger, ok := log.(*logging.ZapEventLogger); ok {
		loggerWithSkip = logging.WithSkip(zapLogger, 1)
	}
	if signingMarshaller == nil {
		signingMarshaller = gpbft.DefaultSigningMarshaller
	}

	m := F3{
		ds:     ds,
		host:   h,
		pubsub: ps,
		ec:     ec,
		log:    log,

		client: &client{
			ec:                ec,
			manifest:          manifest,
			Verifier:          verif,
			logger:            log,
			loggerWithSkip:    loggerWithSkip,
			signingMarshaller: signingMarshaller,
		},
	}

	return &m, nil
}

// SubscribeForMessagesToSign is used to subscribe to the message broadcast channel.
// After perparing inputs and signing over them, Broadcast should be called.
//
// If the passed channel is full at any point, it will be dropped from subscription and closed.
// To stop subscribing, either the closer function can be used, or the channel can be abandoned.
// Passing a channel multiple times to the Subscribe function will result in a panic.
func (m *F3) SubscribeForMessagesToSign(ch chan<- *gpbft.MessageBuilder) (closer func()) {
	_, closer = m.client.busBroadcast.Subscribe(ch)
	return closer
}

func (m *F3) Manifest() manifest.Manifest {
	return m.client.manifest.Manifest()
}

func (m *F3) Broadcast(ctx context.Context, signatureBuilder *gpbft.SignatureBuilder, msgSig []byte, vrf []byte) {
	msg := signatureBuilder.Build(msgSig, vrf)

	var bw bytes.Buffer
	err := msg.MarshalCBOR(&bw)
	if err != nil {
		m.log.Errorf("marshalling GMessage: %+v", err)
		return
	}

<<<<<<< HEAD
	m.psLk.Lock()
	if m.client.topic != nil {
		err = m.client.topic.Publish(ctx, bw.Bytes())
		if err != nil {
			m.log.Errorf("publishing on topic: %w", err)
		}
	}
	m.psLk.Unlock()
=======
	m.lk.Lock()
	err = m.client.topic.Publish(ctx, bw.Bytes())
	if err != nil {
		m.log.Errorf("publishing on topic: %w", err)
	}
	m.lk.Unlock()
>>>>>>> 7a65eaae
}

func (m *F3) setCertStore(cs *certstore.Store) {
	m.csLk.Lock()
	defer m.csLk.Unlock()
	m.certStore = cs
	m.client.certStore = cs
}

func (m *F3) setupPubsub(runner *gpbftRunner) error {
	pubsubTopicName := m.Manifest().PubSubTopic()

	// explicit type to typecheck the anonymous function defintion
	// a bit ugly but I don't want gpbftRunner to know about pubsub
	var validator pubsub.ValidatorEx = func(ctx context.Context, pID peer.ID,
		msg *pubsub.Message) pubsub.ValidationResult {

		var gmsg gpbft.GMessage
		err := gmsg.UnmarshalCBOR(bytes.NewReader(msg.Data))
		if err != nil {
			return pubsub.ValidationReject
		}
		validatedMessage, err := runner.ValidateMessage(&gmsg)
		if errors.Is(err, gpbft.ErrValidationInvalid) {
			m.log.Debugf("validation error during validation: %+v", err)
			return pubsub.ValidationReject
		}
		if err != nil {
			m.log.Warnf("unknown error during validation: %+v", err)
			return pubsub.ValidationIgnore
		}
		msg.ValidatorData = validatedMessage
		return pubsub.ValidationAccept
	}

<<<<<<< HEAD
	m.psLk.Lock()
=======
	m.lk.Lock()
>>>>>>> 7a65eaae
	err := m.pubsub.RegisterTopicValidator(pubsubTopicName, validator)
	if err != nil {
		return xerrors.Errorf("registering topic validator: %w", err)
	}

	topic, err := m.pubsub.Join(pubsubTopicName)
	if err != nil {
		return xerrors.Errorf("could not join on pubsub topic: %s: %w", pubsubTopicName, err)
	}
	m.client.topic = topic
<<<<<<< HEAD
	m.psLk.Unlock()
	return nil
}

func (m *F3) teardownPubsub(manifest manifest.Manifest) (err error) {
	m.psLk.Lock()
	defer m.psLk.Unlock()
	if m.client.topic != nil {
		m.msgSub.Cancel()
		err = multierr.Combine(
			m.pubsub.UnregisterTopicValidator(manifest.PubSubTopic()),
			m.client.topic.Close(),
		)
		m.client.topic = nil
	}
	return err
}

func (m *F3) initGpbftRunner(ctx context.Context) error {
	m.mLk.Lock()
	defer m.mLk.Unlock()

	cs, err := certstore.OpenStore(ctx, m.ds)
	if err == nil {
		m.setCertStore(cs)
	} else if errors.Is(err, certstore.ErrNotInitialized) {
		err := m.boostrap(ctx)
		if err != nil {
			return xerrors.Errorf("failed to boostrap: %w", err)
		}
	} else {
		return xerrors.Errorf("opening certstore: %w", err)
	}

	m.runner, err = newRunner(m.client.manifest, m.client)
	if err != nil {
		return xerrors.Errorf("creating gpbft host: %w", err)
	}

	if err := m.setupPubsub(m.runner); err != nil {
		return xerrors.Errorf("setting up pubsub: %w", err)
	}
	m.psLk.Lock()
	m.msgSub, err = m.client.topic.Subscribe()
	if err != nil {
		m.psLk.Unlock()
		return xerrors.Errorf("subscribing to topic: %w", err)
	}
	m.psLk.Unlock()
	return nil
}

// Sets up the gpbft runner, this is triggered at initialization
func (m *F3) startGpbftRunner(ctx context.Context, errCh chan error) {
	if err := m.initGpbftRunner(ctx); err != nil {
		errCh <- xerrors.Errorf("initializing gpbft host: %w", err)
		return
	}

	// the size of the buffer is set to prevent message spamming from pubsub,
	// so it is a big enough buffer to be able to accommodate new messages
	// at "high-rate", but small enough to avoid spamming or clogging the node.
	messageQueue := make(chan gpbft.ValidatedMessage, 20)
	m.client.messageQueue = messageQueue

	go func() {
		m.mLk.Lock()
		latest := m.certStore.Latest()
		m.mLk.Unlock()
		startInstance := m.Manifest().InitialInstance
		if latest != nil {
			startInstance = latest.GPBFTInstance + 1
		}
		// Check context before starting the instance
		select {
		case <-ctx.Done():
			// If the context is cancelled before starting, return immediately
			errCh <- ctx.Err()
			return
		default:
			// Proceed with running the instance
			err := m.runner.Run(startInstance, ctx)
			if err != nil {
				m.log.Errorf("error returned while running host: %+v", err)
			}
			errCh <- err
		}
	}()

	m.handleIncomingMessages(ctx, messageQueue)
=======
	m.lk.Unlock()
	return nil
}

func (m *F3) teardownPubsub(manifest manifest.Manifest) error {
	m.lk.Lock()
	defer m.lk.Unlock()
	m.msgSub.Cancel()
	return multierr.Combine(
		m.pubsub.UnregisterTopicValidator(manifest.PubSubTopic()),
		m.client.topic.Close(),
	)
>>>>>>> 7a65eaae
}

// Sets up the gpbft runner, this is triggered at initialization
func (m *F3) startGpbftRunner(ctx context.Context, errCh chan error) {
	var err error

	cs, err := certstore.OpenStore(ctx, m.ds)
	if err == nil {
		m.setCertStore(cs)
	} else if errors.Is(err, certstore.ErrNotInitialized) {
		err := m.boostrap(ctx)
		if err != nil {
			errCh <- xerrors.Errorf("failed to boostrap: %w", err)
			return
		}
	} else {
		errCh <- xerrors.Errorf("opening certstore: %w", err)
		return
	}

	m.rLk.Lock()
	m.runner, err = newRunner(m.client.manifest, m.client)
	if err != nil {
		errCh <- xerrors.Errorf("creating gpbft host: %w", err)
		return
	}

	if err := m.setupPubsub(m.runner); err != nil {
		errCh <- xerrors.Errorf("setting up pubsub: %w", err)
		return
	}
	m.rLk.Unlock()

	m.lk.Lock()
	m.msgSub, err = m.client.topic.Subscribe()
	if err != nil {
		errCh <- xerrors.Errorf("subscribing to topic: %w", err)
		return
	}
	m.lk.Unlock()

	// the size of the buffer is set to prevent message spamming from pubsub,
	// so it is a big enough buffer to be able to accommodate new messages
	// at "high-rate", but small enough to avoid spamming or clogging the node.
	messageQueue := make(chan gpbft.ValidatedMessage, 20)
	m.client.messageQueue = messageQueue

	go func() {
		m.csLk.Lock()
		latest := m.certStore.Latest()
		m.csLk.Unlock()
		startInstance := m.Manifest().InitialInstance
		if latest != nil {
			startInstance = latest.GPBFTInstance + 1
		}
		// Check context before starting the instance
		select {
		case <-ctx.Done():
			// If the context is cancelled before starting, return immediately
			errCh <- ctx.Err()
			return
		default:
			// Proceed with running the instance
			err := m.runner.Run(startInstance, ctx)
			if err != nil {
				m.log.Errorf("error returned while running host: %+v", err)
			}
			errCh <- err
		}
	}()

	m.handleIncomingMessages(ctx, messageQueue)
}

func (m *F3) boostrap(ctx context.Context) error {
	head, err := m.ec.GetHead(ctx)
	if err != nil {
		return xerrors.Errorf("failed to get the head: %w", err)
	}

	if head.Epoch() < m.Manifest().BootstrapEpoch {
		// wait for bootstrap epoch
		for {
			head, err := m.ec.GetHead(ctx)
			if err != nil {
				return xerrors.Errorf("getting head: %w", err)
			}
			if head.Epoch() >= m.Manifest().BootstrapEpoch {
				break
			}

			m.log.Infof("wating for bootstrap epoch (%d): currently at epoch %d", m.Manifest().BootstrapEpoch, head.Epoch())
			aim := time.Until(head.Timestamp().Add(m.Manifest().ECPeriod))
			// correct for null epochs
			for aim < 0 {
				aim += m.Manifest().ECPeriod
			}

			select {
			case <-time.After(aim):
			case <-ctx.Done():
				return ctx.Err()
			}
		}
	}

	ts, err := m.ec.GetTipsetByEpoch(ctx, m.Manifest().BootstrapEpoch-m.Manifest().ECFinality)
	if err != nil {
		return xerrors.Errorf("getting initial power tipset: %w", err)
	}

	initialPowerTable, err := m.ec.GetPowerTable(ctx, ts.Key())
	if err != nil {
		return xerrors.Errorf("getting initial power table: %w", err)
	}

	cs, err := certstore.CreateStore(ctx, m.ds, m.Manifest().InitialInstance, initialPowerTable)
	if err != nil {
		return xerrors.Errorf("creating certstore: %w", err)
	}
	m.setCertStore(cs)
	return nil
}

func (m *F3) GetLatestCert(ctx context.Context) (*certs.FinalityCertificate, error) {
<<<<<<< HEAD
	m.mLk.Lock()
	defer m.mLk.Unlock()
=======
	m.csLk.Lock()
	defer m.csLk.Unlock()
>>>>>>> 7a65eaae
	if m.certStore == nil {
		return nil, xerrors.Errorf("F3 is not running")
	}
	return m.certStore.Latest(), nil
}
func (m *F3) GetCert(ctx context.Context, instance uint64) (*certs.FinalityCertificate, error) {
<<<<<<< HEAD
	m.mLk.Lock()
	defer m.mLk.Unlock()
=======
	m.csLk.Lock()
	defer m.csLk.Unlock()
>>>>>>> 7a65eaae
	if m.certStore == nil {
		return nil, xerrors.Errorf("F3 is not running")
	}
	return m.certStore.Get(ctx, instance)
}

// Run start the module. It will exit when context is cancelled.
// Or if there is an error from the message handling routines.
func (m *F3) Run(ctx context.Context) error {
	ctx, m.cancelCtx = context.WithCancel(ctx)
	defer m.cancelCtx()

	runnerErrCh := make(chan error, 1)
	manifestErrCh := make(chan error, 1)
<<<<<<< HEAD

	// bootstrap runner for the initial manifest
	go m.startGpbftRunner(ctx, runnerErrCh)

	// run manifest provider. This runs a background goroutine that will
	// handle dynamic manifest updates if this is a dynamic manifest provider.
	// If it is a static manifest it does nothing.
	go m.client.manifest.Run(ctx, manifestErrCh)

	// teardown pubsub on shutdown
	var err error
	defer func() {
		teardownErr := m.teardownPubsub(m.Manifest())
		err = multierr.Append(err, teardownErr)
	}()

	select {
	case <-ctx.Done():
		return nil
	case err = <-runnerErrCh:
		return err
	case err = <-manifestErrCh:
		return err
	}
}

func (m *F3) Stop() {
	m.mLk.Lock()
	defer m.mLk.Unlock()

	m.pauseRunner()

	if m.cancelCtx != nil {
		m.cancelCtx()
	}
}

func (m *F3) pauseRunner() {
	if m.runner != nil {
		m.runner.Stop()
	}
	m.runner = nil
=======

	// bootstrap runner for the initial manifest
	go m.startGpbftRunner(ctx, runnerErrCh)

	// run manifest provider. This runs a background goroutine that will
	// handle dynamic manifest updates if this is a dynamic manifest provider.
	// If it is a static manifest it does nothing.
	go m.client.manifest.Run(ctx, manifestErrCh)

	// teardown pubsub on shutdown
	var err error
	defer func() {
		teardownErr := m.teardownPubsub(m.Manifest())
		err = multierr.Append(err, teardownErr)
	}()

	select {
	case <-ctx.Done():
		return nil
	case err = <-runnerErrCh:
		return err
	case err = <-manifestErrCh:
		return err
	}
}

func (m *F3) Stop() {
	m.rLk.Lock()
	defer m.rLk.Unlock()
	if m.runner != nil {
		m.runner.Stop()
	}
	if m.cancelCtx != nil {
		m.cancelCtx()
	}
>>>>>>> 7a65eaae
}

func (m *F3) handleIncomingMessages(ctx context.Context, queue chan gpbft.ValidatedMessage) {
	ctx, m.client.incomingCancel = context.WithCancel(ctx)
loop:
	for {
		var msg *pubsub.Message
		msg, err := m.msgSub.Next(ctx)
		if err != nil {
			if ctx.Err() != nil {
				break
			}
			m.log.Errorf("msgPubsub subscription.Next() returned an error: %+v", err)
			break
		}
		gmsg, ok := msg.ValidatorData.(gpbft.ValidatedMessage)
		if !ok {
			m.log.Errorf("invalid msgValidatorData: %+v", msg.ValidatorData)
			continue
		}
		select {
		case queue <- gmsg:
		case <-ctx.Done():
			break loop
		}
	}
<<<<<<< HEAD
}

// Callback to be triggered when there is a dynamic manifest change
// If the manifest triggers a rebootstrap it starts a new runner with the new configuration.
// If there is no rebootstrap it only starts a new pubsub topic with a new network name that
// depends on the manifest version so there is no overlap between different configuration instances
func ManifestChangeCallback(m *F3) manifest.OnManifestChange {
	// We can only accommodate 1 manifest update at a time, thus
	// the buffer size.
	manifestUpdate := make(chan uint64, 1)
	m.client.manifestUpdate = manifestUpdate
	return func(ctx context.Context, prevManifest manifest.Manifest, errCh chan error) {
		// Tear down pubsub.
		if err := m.teardownPubsub(prevManifest); err != nil {
			// for now we just log the error and continue.
			// This is not critical, but alternative approaches welcome.
			m.log.Errorf("error stopping gpbft runner: %+v", err)
		}
		// empty message queue from outstanding messages
		m.emptyMessageQueue()

		if m.Manifest().Pause {
			m.pauseCallback()
		} else {

			if m.Manifest().ReBootstrap {
				m.withRebootstrapCallback(ctx, errCh)
			} else {
				m.withoutRebootstrapCallback(ctx, manifestUpdate, errCh)
			}
		}

	}
}

func (m *F3) withRebootstrapCallback(ctx context.Context, errCh chan error) {
	m.mLk.Lock()
	m.log.Infof("triggering manifest (seq=%d) change with rebootstrap", m.Manifest().Sequence)

	// if runner still up
	if m.runner != nil {
		m.runner.Stop()
	}

	// clear the certstore
	if err := m.certStore.DeleteAll(ctx); err != nil {
		errCh <- xerrors.Errorf("clearing certstore: %w", err)
		m.mLk.Unlock()
		return
	}
	m.mLk.Unlock()
	m.startGpbftRunner(ctx, errCh)
}

func (m *F3) withoutRebootstrapCallback(ctx context.Context, manifestUpdate chan uint64, errCh chan error) {
	m.mLk.Lock()
	m.log.Infof("triggering manifest (seq=%d) change without rebootstrap", m.Manifest().Sequence)

	if m.runner != nil {
		m.log.Error("cannot trigger a callback without rebootstrap if the runner is stop")
	}

	// immediately stop listening to network messages
	m.client.incomingCancel()
	if err := m.setupPubsub(m.runner); err != nil {
		errCh <- xerrors.Errorf("setting up pubsub: %w", err)
		return
	}
	var err error
	m.msgSub, err = m.client.topic.Subscribe()
	if err != nil {
		errCh <- xerrors.Errorf("subscribing to topic: %w", err)
		return
	}

	messageQueue := make(chan gpbft.ValidatedMessage, 20)
	m.client.messageQueue = messageQueue
	// notify update to host to pick up the new message queue
	fc := m.certStore.Latest()
	manifestUpdate <- fc.GPBFTInstance
	m.mLk.Unlock()
	m.handleIncomingMessages(ctx, messageQueue)
}

func (m *F3) pauseCallback() {
	m.mLk.Lock()
	defer m.mLk.Unlock()
	m.log.Infof("triggering manifest (seq=%d) change with pause", m.Manifest().Sequence)
	m.pauseRunner()
=======
}

// Callback to be triggered when there is a dynamic manifest change
// If the manifest triggers a rebootstrap it starts a new runner with the new configuration.
// If there is no rebootstrap it only starts a new pubsub topic with a new network name that
// depends on the manifest version so there is no overlap between different configuration instances
func ManifestChangeCallback(m *F3) manifest.OnManifestChange {
	// We can only accommodate 1 manifest update at a time, thus
	// the buffer size.
	manifestUpdate := make(chan uint64, 1)
	m.client.manifestUpdate = manifestUpdate
	return func(ctx context.Context, prevManifest manifest.Manifest, errCh chan error) {
		// Tear down pubsub.
		if err := m.teardownPubsub(prevManifest); err != nil {
			// for now we just log the error and continue.
			// This is not critical, but alternative approaches welcome.
			m.log.Errorf("error stopping gpbft runner: %+v", err)
		}
		// empty message queue from outstanding messages
		m.emptyMessageQueue()

		if m.Manifest().ReBootstrap {
			m.log.Infof("triggering manifest (seq=%d) change with rebootstrap", m.Manifest().Sequence)
			// kill runner and teardown pubsub. This will also
			// teardown the pubsub topic
			m.runner.Stop()
			// clear the certstore
			m.csLk.Lock()
			if err := m.certStore.DeleteAll(ctx); err != nil {
				errCh <- xerrors.Errorf("clearing certstore: %w", err)
				m.csLk.Unlock()
				return
			}
			m.csLk.Unlock()
			m.startGpbftRunner(ctx, errCh)
		} else {
			m.log.Infof("triggering manifest (seq=%d) change without rebootstrap", m.Manifest().Sequence)
			// immediately stop listening to network messages
			m.client.incomingCancel()
			if err := m.setupPubsub(m.runner); err != nil {
				errCh <- xerrors.Errorf("setting up pubsub: %w", err)
				return
			}

			fc, err := m.GetLatestCert(ctx)
			if err != nil {
				errCh <- xerrors.Errorf("getting latest cert: %w", err)
				return
			}
			m.msgSub, err = m.client.topic.Subscribe()
			if err != nil {
				errCh <- xerrors.Errorf("subscribing to topic: %w", err)
				return
			}

			messageQueue := make(chan gpbft.ValidatedMessage, 20)
			m.client.messageQueue = messageQueue
			// notify update to host to pick up the new message queue
			manifestUpdate <- fc.GPBFTInstance
			m.handleIncomingMessages(ctx, messageQueue)
		}
	}
>>>>>>> 7a65eaae
}

func (m *F3) emptyMessageQueue() {
	for {
		select {
		case <-m.client.messageQueue:
			m.log.Debug("emptying message queue")
		default:
			return
		}
	}
}

type Logger interface {
	Debug(args ...interface{})
	Debugf(format string, args ...interface{})
	Error(args ...interface{})
	Errorf(format string, args ...interface{})
	Info(args ...interface{})
	Infof(format string, args ...interface{})
	Warn(args ...interface{})
	Warnf(format string, args ...interface{})
}

// IsRunning returns true if gpbft is running
// Used mainly for testing purposes
func (m *F3) IsRunning() bool {
<<<<<<< HEAD
	m.mLk.Lock()
	defer m.mLk.Unlock()
=======
	m.rLk.Lock()
	defer m.rLk.Unlock()
>>>>>>> 7a65eaae
	return m.runner != nil
}

// GetPowerTable returns the power table for the given tipset
// Used mainly for testing purposes
func (m *F3) GetPowerTable(ctx context.Context, ts gpbft.TipSetKey) (gpbft.PowerEntries, error) {
	return m.client.GetPowerTable(ctx, ts)
}<|MERGE_RESOLUTION|>--- conflicted
+++ resolved
@@ -26,35 +26,22 @@
 )
 
 type F3 struct {
-<<<<<<< HEAD
 	// mLk protects the runner and certStore
 	mLk    sync.Mutex
 	runner *gpbftRunner
-=======
->>>>>>> 7a65eaae
 	// certStore is nil until Run is called on the F3
 	csLk      sync.Mutex
 	certStore *certstore.Store
 
-<<<<<<< HEAD
-=======
-	rLk    sync.Mutex
-	runner *gpbftRunner
-
->>>>>>> 7a65eaae
 	cancelCtx context.CancelFunc
 	host      host.Host
 	ds        datastore.Datastore
 	ec        ec.Backend
 	log       Logger
 
-<<<<<<< HEAD
 	// psLk protects pubsub. We need an independent one
 	// due to its use in Broadcast
 	psLk   sync.Mutex
-=======
-	lk     sync.Mutex
->>>>>>> 7a65eaae
 	pubsub *pubsub.PubSub
 	msgSub *pubsub.Subscription
 
@@ -176,7 +163,6 @@
 		return
 	}
 
-<<<<<<< HEAD
 	m.psLk.Lock()
 	if m.client.topic != nil {
 		err = m.client.topic.Publish(ctx, bw.Bytes())
@@ -185,14 +171,6 @@
 		}
 	}
 	m.psLk.Unlock()
-=======
-	m.lk.Lock()
-	err = m.client.topic.Publish(ctx, bw.Bytes())
-	if err != nil {
-		m.log.Errorf("publishing on topic: %w", err)
-	}
-	m.lk.Unlock()
->>>>>>> 7a65eaae
 }
 
 func (m *F3) setCertStore(cs *certstore.Store) {
@@ -228,11 +206,7 @@
 		return pubsub.ValidationAccept
 	}
 
-<<<<<<< HEAD
 	m.psLk.Lock()
-=======
-	m.lk.Lock()
->>>>>>> 7a65eaae
 	err := m.pubsub.RegisterTopicValidator(pubsubTopicName, validator)
 	if err != nil {
 		return xerrors.Errorf("registering topic validator: %w", err)
@@ -243,7 +217,6 @@
 		return xerrors.Errorf("could not join on pubsub topic: %s: %w", pubsubTopicName, err)
 	}
 	m.client.topic = topic
-<<<<<<< HEAD
 	m.psLk.Unlock()
 	return nil
 }
@@ -334,92 +307,6 @@
 	}()
 
 	m.handleIncomingMessages(ctx, messageQueue)
-=======
-	m.lk.Unlock()
-	return nil
-}
-
-func (m *F3) teardownPubsub(manifest manifest.Manifest) error {
-	m.lk.Lock()
-	defer m.lk.Unlock()
-	m.msgSub.Cancel()
-	return multierr.Combine(
-		m.pubsub.UnregisterTopicValidator(manifest.PubSubTopic()),
-		m.client.topic.Close(),
-	)
->>>>>>> 7a65eaae
-}
-
-// Sets up the gpbft runner, this is triggered at initialization
-func (m *F3) startGpbftRunner(ctx context.Context, errCh chan error) {
-	var err error
-
-	cs, err := certstore.OpenStore(ctx, m.ds)
-	if err == nil {
-		m.setCertStore(cs)
-	} else if errors.Is(err, certstore.ErrNotInitialized) {
-		err := m.boostrap(ctx)
-		if err != nil {
-			errCh <- xerrors.Errorf("failed to boostrap: %w", err)
-			return
-		}
-	} else {
-		errCh <- xerrors.Errorf("opening certstore: %w", err)
-		return
-	}
-
-	m.rLk.Lock()
-	m.runner, err = newRunner(m.client.manifest, m.client)
-	if err != nil {
-		errCh <- xerrors.Errorf("creating gpbft host: %w", err)
-		return
-	}
-
-	if err := m.setupPubsub(m.runner); err != nil {
-		errCh <- xerrors.Errorf("setting up pubsub: %w", err)
-		return
-	}
-	m.rLk.Unlock()
-
-	m.lk.Lock()
-	m.msgSub, err = m.client.topic.Subscribe()
-	if err != nil {
-		errCh <- xerrors.Errorf("subscribing to topic: %w", err)
-		return
-	}
-	m.lk.Unlock()
-
-	// the size of the buffer is set to prevent message spamming from pubsub,
-	// so it is a big enough buffer to be able to accommodate new messages
-	// at "high-rate", but small enough to avoid spamming or clogging the node.
-	messageQueue := make(chan gpbft.ValidatedMessage, 20)
-	m.client.messageQueue = messageQueue
-
-	go func() {
-		m.csLk.Lock()
-		latest := m.certStore.Latest()
-		m.csLk.Unlock()
-		startInstance := m.Manifest().InitialInstance
-		if latest != nil {
-			startInstance = latest.GPBFTInstance + 1
-		}
-		// Check context before starting the instance
-		select {
-		case <-ctx.Done():
-			// If the context is cancelled before starting, return immediately
-			errCh <- ctx.Err()
-			return
-		default:
-			// Proceed with running the instance
-			err := m.runner.Run(startInstance, ctx)
-			if err != nil {
-				m.log.Errorf("error returned while running host: %+v", err)
-			}
-			errCh <- err
-		}
-	}()
-
-	m.handleIncomingMessages(ctx, messageQueue)
 }
 
 func (m *F3) boostrap(ctx context.Context) error {
@@ -473,26 +360,16 @@
 }
 
 func (m *F3) GetLatestCert(ctx context.Context) (*certs.FinalityCertificate, error) {
-<<<<<<< HEAD
 	m.mLk.Lock()
 	defer m.mLk.Unlock()
-=======
-	m.csLk.Lock()
-	defer m.csLk.Unlock()
->>>>>>> 7a65eaae
 	if m.certStore == nil {
 		return nil, xerrors.Errorf("F3 is not running")
 	}
 	return m.certStore.Latest(), nil
 }
 func (m *F3) GetCert(ctx context.Context, instance uint64) (*certs.FinalityCertificate, error) {
-<<<<<<< HEAD
 	m.mLk.Lock()
 	defer m.mLk.Unlock()
-=======
-	m.csLk.Lock()
-	defer m.csLk.Unlock()
->>>>>>> 7a65eaae
 	if m.certStore == nil {
 		return nil, xerrors.Errorf("F3 is not running")
 	}
@@ -507,7 +384,6 @@
 
 	runnerErrCh := make(chan error, 1)
 	manifestErrCh := make(chan error, 1)
-<<<<<<< HEAD
 
 	// bootstrap runner for the initial manifest
 	go m.startGpbftRunner(ctx, runnerErrCh)
@@ -550,43 +426,6 @@
 		m.runner.Stop()
 	}
 	m.runner = nil
-=======
-
-	// bootstrap runner for the initial manifest
-	go m.startGpbftRunner(ctx, runnerErrCh)
-
-	// run manifest provider. This runs a background goroutine that will
-	// handle dynamic manifest updates if this is a dynamic manifest provider.
-	// If it is a static manifest it does nothing.
-	go m.client.manifest.Run(ctx, manifestErrCh)
-
-	// teardown pubsub on shutdown
-	var err error
-	defer func() {
-		teardownErr := m.teardownPubsub(m.Manifest())
-		err = multierr.Append(err, teardownErr)
-	}()
-
-	select {
-	case <-ctx.Done():
-		return nil
-	case err = <-runnerErrCh:
-		return err
-	case err = <-manifestErrCh:
-		return err
-	}
-}
-
-func (m *F3) Stop() {
-	m.rLk.Lock()
-	defer m.rLk.Unlock()
-	if m.runner != nil {
-		m.runner.Stop()
-	}
-	if m.cancelCtx != nil {
-		m.cancelCtx()
-	}
->>>>>>> 7a65eaae
 }
 
 func (m *F3) handleIncomingMessages(ctx context.Context, queue chan gpbft.ValidatedMessage) {
@@ -613,7 +452,6 @@
 			break loop
 		}
 	}
-<<<<<<< HEAD
 }
 
 // Callback to be triggered when there is a dynamic manifest change
@@ -703,70 +541,6 @@
 	defer m.mLk.Unlock()
 	m.log.Infof("triggering manifest (seq=%d) change with pause", m.Manifest().Sequence)
 	m.pauseRunner()
-=======
-}
-
-// Callback to be triggered when there is a dynamic manifest change
-// If the manifest triggers a rebootstrap it starts a new runner with the new configuration.
-// If there is no rebootstrap it only starts a new pubsub topic with a new network name that
-// depends on the manifest version so there is no overlap between different configuration instances
-func ManifestChangeCallback(m *F3) manifest.OnManifestChange {
-	// We can only accommodate 1 manifest update at a time, thus
-	// the buffer size.
-	manifestUpdate := make(chan uint64, 1)
-	m.client.manifestUpdate = manifestUpdate
-	return func(ctx context.Context, prevManifest manifest.Manifest, errCh chan error) {
-		// Tear down pubsub.
-		if err := m.teardownPubsub(prevManifest); err != nil {
-			// for now we just log the error and continue.
-			// This is not critical, but alternative approaches welcome.
-			m.log.Errorf("error stopping gpbft runner: %+v", err)
-		}
-		// empty message queue from outstanding messages
-		m.emptyMessageQueue()
-
-		if m.Manifest().ReBootstrap {
-			m.log.Infof("triggering manifest (seq=%d) change with rebootstrap", m.Manifest().Sequence)
-			// kill runner and teardown pubsub. This will also
-			// teardown the pubsub topic
-			m.runner.Stop()
-			// clear the certstore
-			m.csLk.Lock()
-			if err := m.certStore.DeleteAll(ctx); err != nil {
-				errCh <- xerrors.Errorf("clearing certstore: %w", err)
-				m.csLk.Unlock()
-				return
-			}
-			m.csLk.Unlock()
-			m.startGpbftRunner(ctx, errCh)
-		} else {
-			m.log.Infof("triggering manifest (seq=%d) change without rebootstrap", m.Manifest().Sequence)
-			// immediately stop listening to network messages
-			m.client.incomingCancel()
-			if err := m.setupPubsub(m.runner); err != nil {
-				errCh <- xerrors.Errorf("setting up pubsub: %w", err)
-				return
-			}
-
-			fc, err := m.GetLatestCert(ctx)
-			if err != nil {
-				errCh <- xerrors.Errorf("getting latest cert: %w", err)
-				return
-			}
-			m.msgSub, err = m.client.topic.Subscribe()
-			if err != nil {
-				errCh <- xerrors.Errorf("subscribing to topic: %w", err)
-				return
-			}
-
-			messageQueue := make(chan gpbft.ValidatedMessage, 20)
-			m.client.messageQueue = messageQueue
-			// notify update to host to pick up the new message queue
-			manifestUpdate <- fc.GPBFTInstance
-			m.handleIncomingMessages(ctx, messageQueue)
-		}
-	}
->>>>>>> 7a65eaae
 }
 
 func (m *F3) emptyMessageQueue() {
@@ -794,13 +568,8 @@
 // IsRunning returns true if gpbft is running
 // Used mainly for testing purposes
 func (m *F3) IsRunning() bool {
-<<<<<<< HEAD
 	m.mLk.Lock()
 	defer m.mLk.Unlock()
-=======
-	m.rLk.Lock()
-	defer m.rLk.Unlock()
->>>>>>> 7a65eaae
 	return m.runner != nil
 }
 
