--- conflicted
+++ resolved
@@ -95,29 +95,18 @@
 		id := c.Uint64("id")
 		signingBackend.Allow(int(id))
 
-<<<<<<< HEAD
 		ec := ec.NewFakeEC(1, m)
-		module, err := f3.New(ctx, gpbft.ActorID(id), mprovider, ds, h, manifestServer, ps,
-			signingBackend, signingBackend, ec, log)
-=======
-		ec := NewFakeEC(1, m)
 
-		module, err := f3.New(ctx, m, ds, h, ps,
+		module, err := f3.New(ctx, mprovider, ds, h, manifestServer, ps,
 			signingBackend, ec, log, nil)
->>>>>>> 2ddf4103
 		if err != nil {
 			return xerrors.Errorf("creating module: %w", err)
 		}
 
-<<<<<<< HEAD
-		initialInstance := c.Uint64("instance")
 		mprovider.SetManifestChangeCallback(f3.ManifestChangeCallback(module))
-		return module.Run(initialInstance, ctx)
-=======
 		go runMessageSubscription(ctx, module, gpbft.ActorID(id), signingBackend)
 
 		return module.Run(ctx)
->>>>>>> 2ddf4103
 	},
 }
 
