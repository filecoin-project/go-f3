package f3

import (
	"bytes"
	"encoding/binary"
	"fmt"
	"github.com/filecoin-project/go-bitfield"
<<<<<<< HEAD
	"math"
	"sort"
=======
	rlepluslazy "github.com/filecoin-project/go-bitfield/rle"
	"golang.org/x/xerrors"
>>>>>>> 343a7ffb
)

type GraniteConfig struct {
	// Initial delay for partial synchrony.
	Delta float64
	// Change to delta in each round after the first.
	DeltaRate float64
	// Absolute extra value to add to delta after the first few unsuccessful rounds.
	DeltaExtra float64
	// Time to next clock tick (according to local clock)
	// Used in timeouts in order to synchronize participants
	// (by not carrying significant delays from previous/starting rounds)
	ClockTickDelta float64
}

type VRFer interface {
	VRFTicketSource
	VRFTicketVerifier
}

type Phase uint8

const (
	INITIAL_PHASE Phase = iota
	QUALITY_PHASE
	CONVERGE_PHASE
	PREPARE_PHASE
	COMMIT_PHASE
	DECIDE_PHASE
	TERMINATED_PHASE
)

func (p Phase) String() string {
	switch p {
	case INITIAL_PHASE:
		return "INITIAL"
	case QUALITY_PHASE:
		return "QUALITY"
	case CONVERGE_PHASE:
		return "CONVERGE"
	case PREPARE_PHASE:
		return "PREPARE"
	case COMMIT_PHASE:
		return "COMMIT"
	case DECIDE_PHASE:
		return "DECIDE"
	case TERMINATED_PHASE:
		return "TERMINATED"
	default:
		return "UNKNOWN"
	}
}

const DOMAIN_SEPARATION_TAG = "GPBFT"

// A message in the Granite protocol.
// The same message structure is used for all rounds and phases.
// Note that the message is self-attesting so no separate envelope or signature is needed.
// - The signature field fixes the included sender ID via the implied public key;
// - The signature payload includes all fields a sender can freely choose;
// - The ticket field is a signature of the same public key, so also self-attesting.
type GMessage struct {
	// ID of the sender/signer of this message (a miner actor ID).
	Sender ActorID

	// Vote is the payload that is signed by the signature
	Vote Payload
	// Signature by the sender's public key over Instance || Round || Step || Value.
	Signature []byte
	// VRF ticket for CONVERGE messages (otherwise empty byte array).
	Ticket Ticket
	// Justification for this message (some messages must be justified by a strong quorum of messages from some previous step).
	Justification *Justification
}

type Justification struct {
	// Vote is the payload that is signed by the signature
	Vote Payload
	// Indexes in the base power table of the signers (bitset)
	Signers bitfield.BitField
	// BLS aggregate signature of signers
	Signature []byte
}

// Fields of the message that make up the signature payload.
type Payload struct {
	// GossiPBFT instance (epoch) number.
	Instance uint64
	// GossiPBFT round number.
	Round uint64
	// GossiPBFT step name.
	Step Phase
	// Chain of tipsets proposed/voted for finalisation.
	// Always non-empty; the first entry is the base tipset finalised in the previous instance.
	Value ECChain
}

func (p Payload) MarshalForSigning(nn NetworkName) []byte {
	var buf bytes.Buffer
	buf.WriteString(DOMAIN_SEPARATION_TAG)
	buf.WriteString(":")
	buf.WriteString(string(nn))
	buf.WriteString(":")
	_ = binary.Write(&buf, binary.BigEndian, p.Instance)
	_ = binary.Write(&buf, binary.BigEndian, p.Round)
	_ = binary.Write(&buf, binary.BigEndian, []byte(p.Step.String()))
	for _, t := range p.Value {
		t.MarshalForSigning(&buf)
	}
	return buf.Bytes()
}

func (m GMessage) String() string {
	// FIXME This needs value receiver to work, for reasons I cannot figure out.
	return fmt.Sprintf("%s{%d}(%d %s)", m.Vote.Step, m.Vote.Instance, m.Vote.Round, &m.Vote.Value)
}

// A single Granite consensus instance.
type instance struct {
	config        GraniteConfig
	host          Host
	vrf           VRFer
	participantID ActorID
	instanceID    uint64
	// The EC chain input to this instance.
	input ECChain
	// The power table for the base chain, used for power in this instance.
	powerTable PowerTable
	// The beacon value from the base chain, used for tickets in this instance.
	beacon []byte
	// Current round number.
	round uint64
	// Current phase in the round.
	phase Phase
	// Time at which the current phase can or must end.
	// For QUALITY, PREPARE, and COMMIT, this is the latest time (the phase can end sooner).
	// For CONVERGE, this is the exact time (the timeout solely defines the phase end).
	phaseTimeout float64
	// This instance's proposal for the current round. Never bottom.
	// This is set after the QUALITY phase, and changes only at the end of a full round.
	proposal ECChain
	// The value to be transmitted at the next phase, which may be bottom.
	// This value may change away from the proposal between phases.
	value ECChain
	// Queue of messages to be synchronously processed before returning from top-level call.
	inbox []*GMessage
	// Quality phase state (only for round 0)
	quality *quorumState
	// State for each round of phases.
	// State from prior rounds must be maintained to provide justification for values in subsequent rounds.
	rounds map[uint64]*roundState
	// Acceptable chain
	acceptable ECChain
	// Decision state. Collects DECIDE messages until a decision can be made, independently of protocol phases/rounds.
	decision *quorumState
	// The latest multiplier applied to the timeout
	deltaRate float64
}

func newInstance(
	config GraniteConfig,
	host Host,
	vrf VRFer,
	participantID ActorID,
	instanceID uint64,
	input ECChain,
	powerTable PowerTable,
	beacon []byte) (*instance, error) {
	if input.IsZero() {
		return nil, fmt.Errorf("input is empty")
	}
	return &instance{
		config:        config,
		host:          host,
		vrf:           vrf,
		participantID: participantID,
		instanceID:    instanceID,
		input:         input,
		powerTable:    powerTable,
		beacon:        beacon,
		round:         0,
		phase:         INITIAL_PHASE,
		proposal:      input,
		value:         ECChain{},
		quality:       newQuorumState(powerTable),
		rounds: map[uint64]*roundState{
			0: newRoundState(powerTable),
		},
		acceptable: input,
		decision:   newQuorumState(powerTable),
		deltaRate:  config.DeltaRate,
	}, nil
}

type roundState struct {
	converged *convergeState
	prepared  *quorumState
	committed *quorumState
}

func newRoundState(powerTable PowerTable) *roundState {
	return &roundState{
		converged: newConvergeState(),
		prepared:  newQuorumState(powerTable),
		committed: newQuorumState(powerTable),
	}
}

func (i *instance) Start() error {
	if err := i.beginQuality(); err != nil {
		return err
	}
	return i.drainInbox()
}

// Receives a new acceptable chain and updates its current acceptable chain.
func (i *instance) receiveAcceptable(chain ECChain) {
	i.acceptable = chain
}

func (i *instance) Receive(msg *GMessage) error {
	if i.terminated() {
		return fmt.Errorf("senders message after decision")
	}
	if len(i.inbox) > 0 {
		return fmt.Errorf("senders message while already processing inbox")
	}

	// Enqueue the message for synchronous processing.
	i.enqueueInbox(msg)
	return i.drainInbox()
}

func (i *instance) ReceiveAlarm() error {
	if err := i.tryCompletePhase(); err != nil {
		return fmt.Errorf("failed completing protocol phase: %w", err)
	}

	// A phase may have been successfully completed.
	// Re-process any queued messages for the next phase.
	return i.drainInbox()
}

func (i *instance) Describe() string {
	return fmt.Sprintf("P%d{%d}, round %d, phase %s", i.participantID, i.instanceID, i.round, i.phase)
}

func (i *instance) enqueueInbox(msg *GMessage) {
	i.inbox = append(i.inbox, msg)
}

func (i *instance) drainInbox() error {
	for len(i.inbox) > 0 {
		// Process one message.
		// Note the message being processed is left in the inbox until after processing,
		// as a signal that this loop is currently draining the inbox.
		if err := i.receiveOne(i.inbox[0]); err != nil {
			return fmt.Errorf("failed receiving message: %w", err)
		}
		i.inbox = i.inbox[1:]
	}

	return nil
}

// Processes a single message.
func (i *instance) receiveOne(msg *GMessage) error {
	if i.phase == TERMINATED_PHASE {
		return nil // No-op
	}
	round := i.roundState(msg.Vote.Round)

	// Drop any messages that can never be valid.
	if !i.isValid(msg) {
		i.log("dropping invalid %s", msg)
		return nil
	}

	if err := i.isJustified(msg); err != nil {
		i.log("dropping unjustified %s from sender %v, error: %s", msg, msg.Sender, err)
		return nil
	}

	switch msg.Vote.Step {
	case QUALITY_PHASE:
		// Receive each prefix of the proposal independently.
		for j := range msg.Vote.Value.Suffix() {
			prefix := msg.Vote.Value.Prefix(j + 1)
			i.quality.Receive(msg.Sender, prefix, msg.Signature)
		}
	case CONVERGE_PHASE:
		if err := round.converged.Receive(msg.Vote.Value, msg.Ticket); err != nil {
			return fmt.Errorf("failed processing CONVERGE message: %w", err)
		}
	case PREPARE_PHASE:
		round.prepared.Receive(msg.Sender, msg.Vote.Value, msg.Signature)
	case COMMIT_PHASE:
		round.committed.Receive(msg.Sender, msg.Vote.Value, msg.Signature)
		// The only justifications that need to be stored for future propagation are for COMMITs
		// to non-bottom values.
		// This evidence can be brought forward to justify a CONVERGE message in the next round.
		if !msg.Vote.Value.IsZero() {
			round.committed.ReceiveJustification(msg.Vote.Value, msg.Justification)
		}
	case DECIDE_PHASE:
		i.decision.Receive(msg.Sender, msg.Vote.Value, msg.Signature)
	default:
		i.log("unexpected message %v", msg)
	}

	// Try to complete the current phase.
	// Every COMMIT phase stays open to new messages even after the protocol moves on to
	// a new round. Late-arriving COMMITS can still (must) cause a local decision, *in that round*.
	if msg.Vote.Step == COMMIT_PHASE && i.phase != DECIDE_PHASE {
		return i.tryCommit(msg.Vote.Round)
	}
	return i.tryCompletePhase()
}

// Attempts to complete the current phase and round.
func (i *instance) tryCompletePhase() error {
	i.log("try step %s", i.phase)
	switch i.phase {
	case QUALITY_PHASE:
		return i.tryQuality()
	case CONVERGE_PHASE:
		return i.tryConverge()
	case PREPARE_PHASE:
		return i.tryPrepare()
	case COMMIT_PHASE:
		return i.tryCommit(i.round)
	case DECIDE_PHASE:
		return i.tryDecide()
	case TERMINATED_PHASE:
		return nil // No-op
	default:
		return fmt.Errorf("unexpected phase %s", i.phase)
	}
}

// Checks whether a message is valid.
// An invalid message can never become valid, so may be dropped.
func (i *instance) isValid(msg *GMessage) bool {
	power, pubKey := i.powerTable.Get(msg.Sender)
	if power == nil || power.Sign() == 0 {
		i.log("sender with zero power or not in power table")
		return false
	}

	if !(msg.Vote.Value.IsZero() || msg.Vote.Value.HasBase(i.input.Base())) {
		i.log("unexpected base %s", &msg.Vote.Value)
		return false
	}
	if msg.Vote.Step == QUALITY_PHASE {
		return msg.Vote.Round == 0 && !msg.Vote.Value.IsZero()
	} else if msg.Vote.Step == CONVERGE_PHASE {
		if msg.Vote.Round == 0 ||
			msg.Vote.Value.IsZero() ||
			!i.vrf.VerifyTicket(i.beacon, i.instanceID, msg.Vote.Round, pubKey, msg.Ticket) {
			i.log("failed to verify ticket from %v", msg.Sender)
			return false
		}
	} else if msg.Vote.Step == DECIDE_PHASE {
		return !msg.Vote.Value.IsZero()
	}

	sigPayload := msg.Vote.MarshalForSigning(i.host.NetworkName())
	if err := i.host.Verify(pubKey, sigPayload, msg.Signature); err != nil {
		i.log("invalid signature on %v, %v", msg, err)
		return false
	}

	return true
}

// Checks whether a message is justified by evidence of prior messages, if necessary.
// An unjustified message can never become justified, so may be dropped.
func (i *instance) isJustified(msg *GMessage) error {
	// Dispense with messages that should carry no justification.
	if msg.Vote.Step == QUALITY_PHASE || msg.Vote.Step == PREPARE_PHASE || (msg.Vote.Step == COMMIT_PHASE && msg.Vote.Value.IsZero()) {
		if msg.Justification != nil {
			return fmt.Errorf("message %v has unexpected justification", msg)
		}
		return nil
	}

	if msg.Justification == nil {
		return fmt.Errorf("message for phase %v round %v has no justification", msg.Vote.Step, msg.Vote.Round)
	}
	if msg.Vote.Instance != msg.Justification.Vote.Instance {
		return fmt.Errorf("message with instanceID %v has evidence from instanceID: %v", msg.Vote.Instance, msg.Justification.Vote.Instance)
	}

	switch msg.Vote.Step {
	case CONVERGE_PHASE:
		//CONVERGE is justified by a strong quorum of COMMIT for bottom from the previous round.
		// or a strong quorum of PREPARE for the same value from the previous round.
		prevRound := msg.Vote.Round - 1
		if msg.Justification.Vote.Round != prevRound {
			return fmt.Errorf("CONVERGE %v has evidence from wrong round %d", msg.Vote.Round, msg.Justification.Vote.Round)
		}

		if msg.Justification.Vote.Step == PREPARE_PHASE {
			if msg.Vote.Value.HeadOrZero() != msg.Justification.Vote.Value.HeadOrZero() {
				return fmt.Errorf("CONVERGE for value %v has PREPARE evidence for a different value: %v", msg.Vote.Value, msg.Justification.Vote.Value)
			}
			if msg.Vote.Value.IsZero() {
				return fmt.Errorf("CONVERGE with PREPARE evidence for zero value: %v", msg.Justification.Vote.Value)
			}
		} else if msg.Justification.Vote.Step == COMMIT_PHASE {
			if !msg.Justification.Vote.Value.IsZero() {
				return fmt.Errorf("CONVERGE with COMMIT evidence for non-zero value: %v", msg.Justification.Vote.Value)
			}
		} else {
			return fmt.Errorf("CONVERGE with evidence from wrong step %v", msg.Justification.Vote.Step)
		}
	case COMMIT_PHASE:
		// COMMIT is justified by strong quorum of PREPARE from the same round with the same value.
		// COMMIT for bottom is always justified.
		if msg.Vote.Round != msg.Justification.Vote.Round {
			return fmt.Errorf("COMMIT %v has evidence from wrong round %d", msg.Vote.Round, msg.Justification.Vote.Round)
		}

		if msg.Justification.Vote.Step != PREPARE_PHASE {
			return fmt.Errorf("COMMIT %v has evidence from wrong step %v", msg.Vote.Round, msg.Justification.Vote.Step)
		}

		if msg.Vote.Value.Head() != msg.Justification.Vote.Value.HeadOrZero() {
			return fmt.Errorf("COMMIT %v has evidence for a different value: %v", msg.Vote.Value, msg.Justification.Vote.Value)
		}
	case DECIDE_PHASE:
		// Implement actual justification of DECIDES
		// Example: return fmt.Errorf("DECIDE phase not implemented")
		if msg.Justification.Vote.Step != COMMIT_PHASE {
			return fmt.Errorf("dropping DECIDE %v with evidence from wrong step %v", msg.Vote.Round, msg.Justification.Vote.Step)
		}
		if msg.Vote.Value.IsZero() || msg.Justification.Vote.Value.IsZero() {
			return fmt.Errorf("dropping DECIDE %v with evidence for a zero value: %v", msg.Vote.Value, msg.Justification.Vote.Value)
		}
		if msg.Vote.Value.Head() != msg.Justification.Vote.Value.Head() {
			return fmt.Errorf("dropping DECIDE %v with evidence for a different value: %v", msg.Vote.Value, msg.Justification.Vote.Value)
		}
	case QUALITY_PHASE, PREPARE_PHASE:
		break
	default:
		return fmt.Errorf("unknown message step: %v", msg.Vote.Step)
	}

	return i.verifyJustification(msg.Justification)
}

func (i *instance) verifyJustification(justification *Justification) error {
	power := NewStoragePower(0)
	signers := make([]PubKey, 0)
	if err := justification.Signers.ForEach(func(bit uint64) error {
		if int(bit) >= len(i.powerTable.Entries) {
			return fmt.Errorf("invalid signer index: %d", bit)
		}
		power.Add(power, i.powerTable.Entries[bit].Power)
		signers = append(signers, i.powerTable.Entries[bit].PubKey)
		return nil
	}); err != nil {
		return fmt.Errorf("failed to iterate over signers: %w", err)
	}

	payload := justification.Vote.MarshalForSigning(i.host.NetworkName())
	if err := i.host.VerifyAggregate(payload, justification.Signature, signers); err != nil {
		return xerrors.Errorf("verification of the aggregate failed: %+v: %w", justification, err)
	}
	return nil
}

// Sends this node's QUALITY message and begins the QUALITY phase.
func (i *instance) beginQuality() error {
	if i.phase != INITIAL_PHASE {
		return fmt.Errorf("cannot transition from %s to %s", i.phase, QUALITY_PHASE)
	}
	// Broadcast input value and wait up to Δ to receive from others.
	i.phase = QUALITY_PHASE
	i.phaseTimeout = i.alarmAfterSynchrony()
	i.broadcast(i.round, QUALITY_PHASE, i.input, nil, nil)
	return nil
}

// Attempts to end the QUALITY phase and begin PREPARE based on current state.
func (i *instance) tryQuality() error {
	if i.phase != QUALITY_PHASE {
		return fmt.Errorf("unexpected phase %s, expected %s", i.phase, QUALITY_PHASE)
	}
	// Wait either for a strong quorum that agree on our proposal,
	// or for the timeout to expire.
	foundQuorum := i.quality.HasStrongQuorumFor(i.proposal.Head())
	timeoutExpired := i.host.Time() >= i.phaseTimeout

	if foundQuorum {
		// Keep current proposal.
	} else if timeoutExpired {
		strongQuora := i.quality.ListStrongQuorumValues()
		i.proposal = findFirstPrefixOf(strongQuora, i.proposal)
	}

	if foundQuorum || timeoutExpired {
		i.value = i.proposal
		i.log("adopting proposal/value %s", &i.proposal)
		i.beginPrepare()
	}

	return nil
}

func (i *instance) beginConverge() {
	i.phase = CONVERGE_PHASE

	i.phaseTimeout = i.alarmAfterSynchrony()
	prevRoundState := i.roundState(i.round - 1)

	// Proposal was updated at the end of COMMIT phase to be some value for which
	// this node received a COMMIT message (bearing justification), if there were any.
	// If there were none, there must have been a strong quorum for bottom instead.
	var justification *Justification
	if quorum, ok := prevRoundState.committed.FindStrongQuorumFor(ZeroTipSet()); ok {
		// Build justification for strong quorum of COMMITs for bottom in the previous round.
		aggSignature, err := quorum.Aggregate(i.host)
		if err != nil {
			panic(xerrors.Errorf("aggregating for convergage: %v", err))
		}
		justification = &Justification{
			Vote: Payload{
				Instance: i.instanceID,
				Round:    i.round - 1,
				Step:     COMMIT_PHASE,
				Value:    ECChain{},
			},
			Signers:   quorum.SignersBitfield(),
			Signature: aggSignature,
		}
	} else {
		// Extract the justification received from some participant (possibly this node itself).
		justification, ok = prevRoundState.committed.receivedJustification[i.proposal.Head()]
		if !ok {
			panic("beginConverge called but no justification for proposal")
		}
	}
	ticket, err := i.vrf.MakeTicket(i.beacon, i.instanceID, i.round)
	if err != nil {
		i.log("error while creating VRF ticket: %v", err)
		return
	}

	i.broadcast(i.round, CONVERGE_PHASE, i.proposal, ticket, justification)
}

// Attempts to end the CONVERGE phase and begin PREPARE based on current state.
func (i *instance) tryConverge() error {
	if i.phase != CONVERGE_PHASE {
		return fmt.Errorf("unexpected phase %s, expected %s", i.phase, CONVERGE_PHASE)
	}
	timeoutExpired := i.host.Time() >= i.phaseTimeout
	if !timeoutExpired {
		return nil
	}

	i.value = i.roundState(i.round).converged.findMinTicketProposal()
	if i.value.IsZero() {
		return fmt.Errorf("no values at CONVERGE")
	}
	if i.isAcceptable(i.value) {
		// Sway to proposal if the value is acceptable.
		if !i.proposal.Eq(i.value) {
			i.proposal = i.value
			i.log("adopting proposal %s after converge", &i.proposal)
		}
	} else {
		// Vote for not deciding in this round
		i.value = ECChain{}
	}
	i.beginPrepare()

	return nil
}

// Sends this node's PREPARE message and begins the PREPARE phase.
func (i *instance) beginPrepare() {
	// Broadcast preparation of value and wait for everyone to respond.
	i.phase = PREPARE_PHASE
	i.phaseTimeout = i.alarmAfterSynchrony()
	i.broadcast(i.round, PREPARE_PHASE, i.value, nil, nil)
}

// Attempts to end the PREPARE phase and begin COMMIT based on current state.
func (i *instance) tryPrepare() error {
	if i.phase != PREPARE_PHASE {
		return fmt.Errorf("unexpected phase %s, expected %s", i.phase, PREPARE_PHASE)
	}

	prepared := i.roundState(i.round).prepared
	// Optimisation: we could advance phase once a strong quorum on our proposal is not possible.
	foundQuorum := prepared.HasStrongQuorumFor(i.proposal.Head())
	timeoutExpired := i.host.Time() >= i.phaseTimeout

	if foundQuorum {
		i.value = i.proposal
	} else if timeoutExpired {
		i.value = ECChain{}
	}

	if foundQuorum || timeoutExpired {
		i.beginCommit()
	}

	return nil
}

func (i *instance) beginCommit() {
	i.phase = COMMIT_PHASE
	i.phaseTimeout = i.alarmAfterSynchrony()

	// The PREPARE phase exited either with i.value == i.proposal having a strong quorum agreement,
	// or with i.value == bottom otherwise.
	// No justification is required for committing bottom.
	var justification *Justification
	if !i.value.IsZero() {
		if quorum, ok := i.roundState(i.round).prepared.FindStrongQuorumFor(i.value.Head()); ok {
			// Strong quorum found, aggregate the justification for it.
			aggSignature, err := quorum.Aggregate(i.host)
			if err != nil {
				panic(xerrors.Errorf("aggregating for commit: %v", err))
			}
			justification = &Justification{
				Vote: Payload{
					Instance: i.instanceID,
					Round:    i.round,
					Step:     PREPARE_PHASE,
					Value:    i.value,
				},
				Signers:   quorum.SignersBitfield(),
				Signature: aggSignature,
			}
		} else {
			panic("beginCommit with no strong quorum for non-bottom value")
		}
	}

	i.broadcast(i.round, COMMIT_PHASE, i.value, nil, justification)
}

func (i *instance) tryCommit(round uint64) error {
	// Unlike all other phases, the COMMIT phase stays open to new messages even after an initial quorum is reached,
	// and the algorithm moves on to the next round.
	// A subsequent COMMIT message can cause the node to decide, so there is no check on the current phase.
	committed := i.roundState(round).committed
	quorumValue, ok := committed.FindStrongQuorumValue()
	timeoutExpired := i.host.Time() >= i.phaseTimeout

	if ok && !quorumValue.IsZero() {
		// A participant may be forced to decide a value that's not its preferred chain.
		// The participant isn't influencing that decision against their interest, just accepting it.
		i.value = quorumValue
		i.beginDecide(round)
	} else if i.round == round && i.phase == COMMIT_PHASE &&
		timeoutExpired && committed.ReceivedFromStrongQuorum() {
		// Adopt any non-empty value committed by another participant (there can only be one).
		// The received COMMIT carried justification of a strong quorum of PREPARE messages,
		// and means that some other nodes may decide that value (if they observe more COMMITs).
		for _, v := range committed.ListAllValues() {
			if !v.IsZero() {
				if !i.isAcceptable(v) {
					i.log("⚠️ swaying from %s to %s by COMMIT", &i.input, &v)
				}
				if !v.Eq(i.proposal) {
					i.proposal = v
					i.log("adopting proposal %s after commit", &i.proposal)
				}
				break
			}
		}
		i.beginNextRound()
	}

	return nil
}

func (i *instance) beginDecide(round uint64) {
	i.phase = DECIDE_PHASE
	roundState := i.roundState(round)

	var justification Justification
	// Value cannot be empty here.
	if quorum, ok := roundState.committed.FindStrongQuorumFor(i.value.Head()); ok {
		aggSignature, err := quorum.Aggregate(i.host)
		if err != nil {
			panic(xerrors.Errorf("aggregating for decide: %v", err))
		}
		justification = Justification{
			Vote: Payload{
				Instance: i.instanceID,
				Round:    round,
				Step:     COMMIT_PHASE,
				Value:    i.value,
			},
			Signers:   quorum.SignersBitfield(),
			Signature: aggSignature,
		}
	} else {
		panic("beginDecide with no strong quorum for value")
	}

	i.broadcast(0, DECIDE_PHASE, i.value, nil, &justification)
}

func (i *instance) tryDecide() error {
	quorumValue, ok := i.decision.FindStrongQuorumValue()
	if ok {
		i.terminate(quorumValue, i.round)
	}

	return nil
}

func (i *instance) roundState(r uint64) *roundState {
	round, ok := i.rounds[r]
	if !ok {
		round = newRoundState(i.powerTable)
		i.rounds[r] = round
	}
	return round
}

func (i *instance) beginNextRound() {
	i.round += 1
	i.log("moving to round %d with %s", i.round, i.proposal.String())
	i.beginConverge()
}

// Returns whether a chain is acceptable as a proposal for this instance to vote for.
// This is "EC Compatible" in the pseudocode.
func (i *instance) isAcceptable(c ECChain) bool {
	return i.acceptable.HasPrefix(c)
}

func (i *instance) terminate(value ECChain, round uint64) {
	i.log("✅ terminated %s in round %d", &i.value, round)
	i.phase = TERMINATED_PHASE
	// Round is a parameter since a late COMMIT message can result in a decision for a round prior to the current one.
	i.round = round
	i.value = value
}

func (i *instance) terminated() bool {
	return i.phase == TERMINATED_PHASE
}

func (i *instance) broadcast(round uint64, step Phase, value ECChain, ticket Ticket, justification *Justification) {
	p := Payload{
		Instance: i.instanceID,
		Round:    round,
		Step:     step,
		Value:    value,
	}
	sp := p.MarshalForSigning(i.host.NetworkName())

	sig, err := i.sign(sp)
	if err != nil {
		i.log("error while signing message: %v", err)
		return
	}

	gmsg := &GMessage{
		Sender:        i.participantID,
		Vote:          p,
		Signature:     sig,
		Ticket:        ticket,
		Justification: justification,
	}
	i.host.Broadcast(gmsg)
	i.enqueueInbox(gmsg)
}

// Sets an alarm to be delivered after a synchrony delay.
// The delay duration increases with each round.
// Returns the absolute time at which the alarm will fire.
<<<<<<< HEAD
func (i *instance) alarmAfterSynchrony(payload string) float64 {
	delta := i.config.Delta

	if i.round >= 2 {
		delta += i.config.DeltaExtra
	}

	if i.round >= 5 {
		delta *= i.deltaRate
		i.deltaRate *= i.config.DeltaRate
	}

	timeout := i.host.Time() + delta
	if i.round > 0 && i.round%5 == 0 && payload == CONVERGE_PHASE.String() {
		// Wait for clock tick assuming synchronized clocks
		timeToNextClockTick := i.config.ClockTickDelta - math.Mod(timeout, i.config.ClockTickDelta)
		timeout += timeToNextClockTick
	}

	i.host.SetAlarm(i.participantID, payload, timeout)
=======
func (i *instance) alarmAfterSynchrony() float64 {
	timeout := i.host.Time() + i.config.Delta + (float64(i.round) * i.config.DeltaRate)
	i.host.SetAlarm(i.participantID, timeout)
>>>>>>> 343a7ffb
	return timeout
}

func (i *instance) log(format string, args ...interface{}) {
	msg := fmt.Sprintf(format, args...)
	i.host.Log("P%d{%d}: %s (round %d, step %s, proposal %s, value %s)", i.participantID, i.instanceID, msg,
		i.round, i.phase, &i.proposal, &i.value)
}

func (i *instance) sign(msg []byte) ([]byte, error) {
	_, pubKey := i.powerTable.Get(i.participantID)
	return i.host.Sign(pubKey, msg)
}

///// Incremental quorum-calculation helper /////

// Accumulates values from a collection of senders and incrementally calculates
// which values have reached a strong quorum of support.
// Supports receiving multiple values from each sender, and hence multiple strong quorum values.
type quorumState struct {
	// CID of each chain, used to track the first time a message from a sender is received.
	senders map[ActorID]struct{}
	// The power supporting each chain so far.
	chainSupport map[TipSet]chainSupport
	// Total power of all distinct senders from which some chain has been senders so far.
	sendersTotalPower *StoragePower
	// Table of senders' power.
	powerTable PowerTable
	// Stores justifications received for some value.
	receivedJustification map[TipSet]*Justification
}

// A chain value and the total power supporting it
type chainSupport struct {
	chain           ECChain
	power           *StoragePower
	signatures      map[ActorID][]byte
	hasStrongQuorum bool
	hasWeakQuorum   bool
}

// Creates a new, empty quorum state.
func newQuorumState(powerTable PowerTable) *quorumState {
	return &quorumState{
		senders:               map[ActorID]struct{}{},
		chainSupport:          map[TipSet]chainSupport{},
		sendersTotalPower:     NewStoragePower(0),
		powerTable:            powerTable,
		receivedJustification: map[TipSet]*Justification{},
	}
}

// Receives a new chain from a sender.
func (q *quorumState) Receive(sender ActorID, value ECChain, signature []byte) {
	senderPower, _ := q.powerTable.Get(sender)

	// Add sender's power to total the first time a value is senders from them.
	if _, ok := q.senders[sender]; !ok {
		q.senders[sender] = struct{}{}
		q.sendersTotalPower.Add(q.sendersTotalPower, senderPower)
	}

	head := value.HeadOrZero()
	candidate, ok := q.chainSupport[head]
	if ok {
		// Don't double-count the same chain head for a single participant.
		if _, ok := candidate.signatures[sender]; ok {
			return
		}
	} else {
		candidate = chainSupport{
			chain:           value,
			power:           NewStoragePower(0),
			signatures:      map[ActorID][]byte{},
			hasStrongQuorum: false,
			hasWeakQuorum:   false,
		}
		q.chainSupport[value.HeadOrZero()] = candidate
	}

	candidate.signatures[sender] = signature

	// Add sender's power to the chain's total power.
	candidate.power.Add(candidate.power, senderPower)

	candidate.hasStrongQuorum = hasStrongQuorum(candidate.power, q.powerTable.Total)
	candidate.hasWeakQuorum = hasWeakQuorum(candidate.power, q.powerTable.Total)
	q.chainSupport[head] = candidate
}

// Receives and stores justification for a value from another participant.
func (q *quorumState) ReceiveJustification(value ECChain, justification *Justification) {
	if justification == nil {
		panic("nil justification")
	}
	q.receivedJustification[value.HeadOrZero()] = justification
}

// Lists all values that have been senders from any sender.
// The order of returned values is not defined.
func (q *quorumState) ListAllValues() []ECChain {
	var chains []ECChain
	for _, cp := range q.chainSupport {
		chains = append(chains, cp.chain)
	}
	return chains
}

// Checks whether at least one message has been senders from a strong quorum of senders.
func (q *quorumState) ReceivedFromStrongQuorum() bool {
	return hasStrongQuorum(q.sendersTotalPower, q.powerTable.Total)
}

// Checks whether a chain (head) has reached a strong quorum.
func (q *quorumState) HasStrongQuorumFor(cid TipSet) bool {
	cp, ok := q.chainSupport[cid]
	return ok && cp.hasStrongQuorum
}

type QuorumResult struct {
	// Signers is an array of indexes into the powertable, sorted in increasing order
	Signers    []int
	PubKeys    []PubKey
	Signatures [][]byte
}

func (q QuorumResult) Aggregate(v Verifier) ([]byte, error) {
	return v.Aggregate(q.PubKeys, q.Signatures)
}
func (q QuorumResult) SignersBitfield() bitfield.BitField {
	signers := make([]uint64, 0, len(q.Signers))
	for _, s := range q.Signers {
		signers = append(signers, uint64(s))
	}
	ri, _ := rlepluslazy.RunsFromSlice(signers)
	bf, _ := bitfield.NewFromIter(ri)
	return bf
}

// Checks whether a chain (head) has reached a strong quorum.
// If so returns a set of signers and signatures for the value that form a strong quorum.
func (q *quorumState) FindStrongQuorumFor(value TipSet) (QuorumResult, bool) {
	chainSupport, ok := q.chainSupport[value]
	if !ok || !chainSupport.hasStrongQuorum {
		return QuorumResult{}, false
	}

	// Build an array of indices of signers in the power table.
	signers := make([]int, 0, len(chainSupport.signatures))
	for id := range chainSupport.signatures {
		signers = append(signers, q.powerTable.Lookup[id])
	}
	// Sort power table indices.
	// If the power table entries are ordered by decreasing power,
	// then the first strong quorum found will be the smallest.
	sort.Ints(signers)

	// Accumulate signers and signatures until they reach a strong quorum.
	signatures := make([][]byte, 0, len(chainSupport.signatures))
	pubkeys := make([]PubKey, 0, len(signatures))
	justificationPower := NewStoragePower(0)
	for i, idx := range signers {
		if idx >= len(q.powerTable.Entries) {
			panic(fmt.Sprintf("invalid signer index: %d for %d entries", idx, len(q.powerTable.Entries)))
		}
		entry := q.powerTable.Entries[idx]
		justificationPower.Add(justificationPower, entry.Power)
		signatures = append(signatures, chainSupport.signatures[entry.ID])
		pubkeys = append(pubkeys, entry.PubKey)
		if hasStrongQuorum(justificationPower, q.powerTable.Total) {
			return QuorumResult{
				Signers:    signers[:i+1],
				PubKeys:    pubkeys,
				Signatures: signatures,
			}, true
		}
	}

	return QuorumResult{}, false
}

// Checks whether a chain (head) has reached weak quorum.
func (q *quorumState) HasWeakQuorumFor(cid TipSet) bool {
	cp, ok := q.chainSupport[cid]
	return ok && cp.hasWeakQuorum
}

// Returns a list of the chains which have reached an agreeing strong quorum.
// Chains are returned in descending length order.
// This is appropriate for use in the QUALITY phase, where each participant
// votes for every prefix of their preferred chain.
// Panics if there are multiple chains of the same length with strong quorum
// (signalling a violation of assumptions about the adversary).
func (q *quorumState) ListStrongQuorumValues() []ECChain {
	var withQuorum []ECChain
	for cid, cp := range q.chainSupport {
		if cp.hasStrongQuorum {
			withQuorum = append(withQuorum, q.chainSupport[cid].chain)
		}
	}
	sort.Slice(withQuorum, func(i, j int) bool {
		return len(withQuorum[i]) > len(withQuorum[j])
	})
	prevLength := 0
	for _, v := range withQuorum {
		if len(v) == prevLength {
			panic(fmt.Sprintf("multiple chains of length %d with strong quorum", prevLength))
		}
		prevLength = len(v)
	}
	return withQuorum
}

// Returns the chain with a strong quorum of support, if there is one.
// This is appropriate for use in PREPARE/COMMIT/DECIDE phases, where each participant
// casts a single vote.
// Panics if there are multiple chains with strong quorum
// (signalling a violation of assumptions about the adversary).
func (q *quorumState) FindStrongQuorumValue() (quorumValue ECChain, foundQuorum bool) {
	for cid, cp := range q.chainSupport {
		if cp.hasStrongQuorum {
			if foundQuorum {
				panic("multiple chains with strong quorum")
			}
			foundQuorum = true
			quorumValue = q.chainSupport[cid].chain
		}
	}
	return
}

//// CONVERGE phase helper /////

type convergeState struct {
	// Chains indexed by head CID
	values map[TipSet]ECChain
	// Tickets provided by proposers of each chain.
	tickets map[TipSet][]Ticket
}

func newConvergeState() *convergeState {
	return &convergeState{
		values:  map[TipSet]ECChain{},
		tickets: map[TipSet][]Ticket{},
	}
}

// Receives a new CONVERGE value from a sender.
func (c *convergeState) Receive(value ECChain, ticket Ticket) error {
	if value.IsZero() {
		return fmt.Errorf("bottom cannot be justified for CONVERGE")
	}
	key := value.Head()
	c.values[key] = value
	c.tickets[key] = append(c.tickets[key], ticket)

	return nil
}

func (c *convergeState) findMinTicketProposal() ECChain {
	var minTicket Ticket
	var minValue ECChain
	for cid, value := range c.values {
		for _, ticket := range c.tickets[cid] {
			if minTicket == nil || ticket.Compare(minTicket) < 0 {
				minTicket = ticket
				minValue = value
			}
		}
	}
	return minValue
}

///// General helpers /////

// Returns the first candidate value that is a prefix of the preferred value, or the base of preferred.
func findFirstPrefixOf(candidates []ECChain, preferred ECChain) ECChain {
	for _, v := range candidates {
		if preferred.HasPrefix(v) {
			return v
		}
	}

	// No candidates are a prefix of preferred.
	return preferred.BaseChain()
}

// Check whether a portion of storage power is a strong quorum of the total
func hasStrongQuorum(part, total *StoragePower) bool {
	two := NewStoragePower(2)
	three := NewStoragePower(3)

	strongThreshold := new(StoragePower).Mul(total, two)
	strongThreshold.Div(strongThreshold, three)
	return part.Cmp(strongThreshold) > 0
}

// Check whether a portion of storage power is a weak quorum of the total
func hasWeakQuorum(part, total *StoragePower) bool {
	three := NewStoragePower(3)

	weakThreshold := new(StoragePower).Div(total, three)
	return part.Cmp(weakThreshold) > 0
}<|MERGE_RESOLUTION|>--- conflicted
+++ resolved
@@ -4,14 +4,10 @@
 	"bytes"
 	"encoding/binary"
 	"fmt"
-	"github.com/filecoin-project/go-bitfield"
-<<<<<<< HEAD
 	"math"
 	"sort"
-=======
 	rlepluslazy "github.com/filecoin-project/go-bitfield/rle"
 	"golang.org/x/xerrors"
->>>>>>> 343a7ffb
 )
 
 type GraniteConfig struct {
@@ -793,7 +789,6 @@
 // Sets an alarm to be delivered after a synchrony delay.
 // The delay duration increases with each round.
 // Returns the absolute time at which the alarm will fire.
-<<<<<<< HEAD
 func (i *instance) alarmAfterSynchrony(payload string) float64 {
 	delta := i.config.Delta
 
@@ -814,11 +809,6 @@
 	}
 
 	i.host.SetAlarm(i.participantID, payload, timeout)
-=======
-func (i *instance) alarmAfterSynchrony() float64 {
-	timeout := i.host.Time() + i.config.Delta + (float64(i.round) * i.config.DeltaRate)
-	i.host.SetAlarm(i.participantID, timeout)
->>>>>>> 343a7ffb
 	return timeout
 }
 
