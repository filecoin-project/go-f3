package passive

import (
	"bytes"
	"context"
	"time"

	"github.com/filecoin-project/go-f3/ec"
	"github.com/filecoin-project/go-f3/gpbft"
	"github.com/filecoin-project/go-f3/manifest"
	logging "github.com/ipfs/go-log/v2"
	pubsub "github.com/libp2p/go-libp2p-pubsub"
	"github.com/libp2p/go-libp2p/core/peer"
	"go.uber.org/multierr"
	"golang.org/x/xerrors"
)

var log = logging.Logger("f3-dynamic-manifest")

const (
	ManifestPubSubTopicName = "/f3/manifests/0.0.1"
)

var _ manifest.ManifestProvider = (*DynamicManifestProvider)(nil)

// DynamicManifestProvider is a manifest provider that allows
// the manifest to be changed at runtime.
type DynamicManifestProvider struct {
	manifest         manifest.Manifest
	pubsub           *pubsub.PubSub
	ec               ec.Backend
	manifestServerID peer.ID

	// these are populate in runtime
	onManifestChange manifest.OnManifestChange
	nextManifest     *manifest.Manifest
	manifestUpdates  <-chan struct{}
	manifestTopic    *pubsub.Topic
}

func NewDynamicManifestProvider(manifest manifest.Manifest, pubsub *pubsub.PubSub, ec ec.Backend, manifestServerID peer.ID) manifest.ManifestProvider {
	return &DynamicManifestProvider{
		manifest:         manifest,
		pubsub:           pubsub,
		ec:               ec,
		manifestServerID: manifestServerID,
	}
}

func (m *DynamicManifestProvider) Manifest() manifest.Manifest {
	return m.manifest
}

func (m *DynamicManifestProvider) GpbftOptions() []gpbft.Option {
	return m.manifest.GpbftOptions()
}

func (m *DynamicManifestProvider) ManifestQueue() <-chan struct{} {
	return m.manifestUpdates
}

func (m *DynamicManifestProvider) SetManifestChangeCallback(mc manifest.OnManifestChange) {
	m.onManifestChange = mc
}

// Returns the pubsub topic name for the manifest
// which includes a version subpath that allows to unique
// identify the configuration manifest used for the network.
func (m *DynamicManifestProvider) PubSubTopic() string {
	v, _ := m.manifest.Version()
	return m.manifest.PubSubTopic() + string(v)
}

<<<<<<< HEAD
func (m *DynamicManifest) Run(ctx context.Context, errCh chan error) {
	if m.onManifestChange == nil {
		errCh <- xerrors.New("onManifestChange is nil. Callback for manifest change required")
	}
	manifestQueue := make(chan struct{}, 5)
	m.manifestUpdates = manifestQueue
	go m.handleIncomingManifests(ctx, errCh)
	m.handleApplyManifest(ctx, manifestQueue, errCh)
}

func (m *DynamicManifest) handleApplyManifest(ctx context.Context, manifestQueue chan struct{}, errCh chan error) {
	// add a timer for EC period
	ticker := time.NewTicker(m.manifest.ECPeriod)
	defer ticker.Stop()

	for {
		select {
		case <-ticker.C:
			if m.nextManifest != nil {
				ts, err := m.ec.GetHead(ctx)
				if err != nil {
					log.Errorf("error fetching chain head: %+v", err)
					continue
				}

				// if the upgrade epoch is reached or already passed.
				if ts.Epoch() >= m.nextManifest.BootstrapEpoch {
					// update the current manifest
					m.manifest = m.nextManifest
					m.nextManifest = nil
					// stop existing pubsub and subscribe to the new one
					// if the re-bootstrap flag is enabled, it will setup a new runner with the new config.
					go m.onManifestChange(ctx, uint64(m.manifest.BootstrapEpoch), m.nextManifest.ReBootstrap, errCh)
					if !m.nextManifest.ReBootstrap {
						// TODO: If the manifest doesn't have the re-bootstrap flagged
						// enabled, no new runner is setup, we reuse the existing one.
						// We need to pass the manifest to the runner to notify
						// that there is a new configuration to be applied without
						// restarting the runner.
						// Some of the configurations that we expect to run in this way are
						// - Updates to the power table
						// - ECStabilisationDelay
						// - more?
						manifestQueue <- struct{}{}
					}
					continue
				}
			}
		case <-ctx.Done():
			return
		}
	}
}

// listen to manifests being broadcast through the network.
func (m *DynamicManifest) handleIncomingManifests(ctx context.Context, errCh chan error) {
	if err := m.setupManifestPubsub(); err != nil {
		errCh <- xerrors.Errorf("setting up pubsub: %w", err)
		return
	}

	manifestSub, err := m.manifestTopic.Subscribe()
	if err != nil {
		errCh <- xerrors.Errorf("subscribing to topic: %w", err)
		return
	}

loop:
	for {
		select {
		case <-ctx.Done():
			break loop

		default:
			var msg *pubsub.Message
			msg, err = manifestSub.Next(ctx)
			if err != nil {
				if ctx.Err() != nil {
					break
				}
				log.Errorf("manifestPubsub subscription.Next() returned an error: %+v", err)
				break
			}
			manifest, ok := msg.ValidatorData.(*manifest.Manifest)
			if !ok {
				log.Errorf("invalid manifestValidatorData: %+v", msg.ValidatorData)
				continue
			}

			if !m.acceptNextManifest(manifest) {
				continue
			}

			m.nextManifest = manifest
		}
	}

	manifestSub.Cancel()
	if err := m.teardownManifestPubsub(); err != nil {
		errCh <- xerrors.Errorf("shutting down manifest pubsub: %w", err)
	}
}

func (m *DynamicManifest) teardownPubsub(topic *pubsub.Topic, topicName string) error {
	return multierr.Combine(
		m.pubsub.UnregisterTopicValidator(topicName),
		topic.Close(),
	)
}

func (m *DynamicManifest) teardownManifestPubsub() error {
	return m.teardownPubsub(m.manifestTopic, ManifestPubSubTopicName)
}

// Checks if we should accept the manifest that we received through pubsub
func (m *DynamicManifest) acceptNextManifest(manifest *manifest.Manifest) bool {
	// if the manifest is older, skip it
	if manifest.Sequence <= m.manifest.Sequence ||
		manifest.BootstrapEpoch < m.manifest.BootstrapEpoch {
		return false
	}

	return true
}

func (m *DynamicManifest) setupManifestPubsub() (err error) {
	topicName := ManifestPubSubTopicName
	// using the same validator approach used for the message pubsub
	// to be homogeneous.
	var validator pubsub.ValidatorEx = func(ctx context.Context, pID peer.ID,
		msg *pubsub.Message) pubsub.ValidationResult {
		var manifest manifest.Manifest
		err := manifest.Unmarshal(bytes.NewReader(msg.Data))
		if err != nil {
			return pubsub.ValidationReject
		}

		// manifest should come from the expected diagnostics server
		if pID != m.manifestServerID {
			return pubsub.ValidationReject
		}

		// TODO: Any additional validation?
		// Expect a sequence number that is over our current sequence number.
		// Expect an BootstrapEpoch over the BootstrapEpoch of the current manifests?
		// These should probably not be ValidationRejects to avoid banning in gossipsub
		// the centralized server in case of misconfigurations or bugs.
		msg.ValidatorData = &manifest
		return pubsub.ValidationAccept
	}

	err = m.pubsub.RegisterTopicValidator(topicName, validator)
	if err != nil {
		return xerrors.Errorf("registering topic validator: %w", err)
	}

	m.manifestTopic, err = m.pubsub.Join(topicName)
	if err != nil {
		return xerrors.Errorf("could not join on pubsub topic: %s: %w", topicName, err)
	}
	return
=======
func (m *DynamicManifestProvider) Run(context.Context, chan error) {
	log.Debug("running dynamic manifest")
	// TODO: Implementation coming in the next PR.
>>>>>>> 99245ad5
}<|MERGE_RESOLUTION|>--- conflicted
+++ resolved
@@ -71,8 +71,7 @@
 	return m.manifest.PubSubTopic() + string(v)
 }
 
-<<<<<<< HEAD
-func (m *DynamicManifest) Run(ctx context.Context, errCh chan error) {
+func (m *DynamicManifestProvider) Run(ctx context.Context, errCh chan error) {
 	if m.onManifestChange == nil {
 		errCh <- xerrors.New("onManifestChange is nil. Callback for manifest change required")
 	}
@@ -82,7 +81,7 @@
 	m.handleApplyManifest(ctx, manifestQueue, errCh)
 }
 
-func (m *DynamicManifest) handleApplyManifest(ctx context.Context, manifestQueue chan struct{}, errCh chan error) {
+func (m *DynamicManifestProvider) handleApplyManifest(ctx context.Context, manifestQueue chan struct{}, errCh chan error) {
 	// add a timer for EC period
 	ticker := time.NewTicker(m.manifest.ECPeriod)
 	defer ticker.Stop()
@@ -100,7 +99,7 @@
 				// if the upgrade epoch is reached or already passed.
 				if ts.Epoch() >= m.nextManifest.BootstrapEpoch {
 					// update the current manifest
-					m.manifest = m.nextManifest
+					m.manifest = *m.nextManifest
 					m.nextManifest = nil
 					// stop existing pubsub and subscribe to the new one
 					// if the re-bootstrap flag is enabled, it will setup a new runner with the new config.
@@ -127,7 +126,7 @@
 }
 
 // listen to manifests being broadcast through the network.
-func (m *DynamicManifest) handleIncomingManifests(ctx context.Context, errCh chan error) {
+func (m *DynamicManifestProvider) handleIncomingManifests(ctx context.Context, errCh chan error) {
 	if err := m.setupManifestPubsub(); err != nil {
 		errCh <- xerrors.Errorf("setting up pubsub: %w", err)
 		return
@@ -175,19 +174,19 @@
 	}
 }
 
-func (m *DynamicManifest) teardownPubsub(topic *pubsub.Topic, topicName string) error {
+func (m *DynamicManifestProvider) teardownPubsub(topic *pubsub.Topic, topicName string) error {
 	return multierr.Combine(
 		m.pubsub.UnregisterTopicValidator(topicName),
 		topic.Close(),
 	)
 }
 
-func (m *DynamicManifest) teardownManifestPubsub() error {
+func (m *DynamicManifestProvider) teardownManifestPubsub() error {
 	return m.teardownPubsub(m.manifestTopic, ManifestPubSubTopicName)
 }
 
 // Checks if we should accept the manifest that we received through pubsub
-func (m *DynamicManifest) acceptNextManifest(manifest *manifest.Manifest) bool {
+func (m *DynamicManifestProvider) acceptNextManifest(manifest *manifest.Manifest) bool {
 	// if the manifest is older, skip it
 	if manifest.Sequence <= m.manifest.Sequence ||
 		manifest.BootstrapEpoch < m.manifest.BootstrapEpoch {
@@ -197,7 +196,7 @@
 	return true
 }
 
-func (m *DynamicManifest) setupManifestPubsub() (err error) {
+func (m *DynamicManifestProvider) setupManifestPubsub() (err error) {
 	topicName := ManifestPubSubTopicName
 	// using the same validator approach used for the message pubsub
 	// to be homogeneous.
@@ -233,9 +232,4 @@
 		return xerrors.Errorf("could not join on pubsub topic: %s: %w", topicName, err)
 	}
 	return
-=======
-func (m *DynamicManifestProvider) Run(context.Context, chan error) {
-	log.Debug("running dynamic manifest")
-	// TODO: Implementation coming in the next PR.
->>>>>>> 99245ad5
 }