--- conflicted
+++ resolved
@@ -87,30 +87,13 @@
 	mt.SetJustification(msg.Justification)
 
 	if len(msg.Ticket) != 0 {
-<<<<<<< HEAD
 		mt.SetBeaconForTicket(beacon)
 	}
 	for i := 0; i < echoCount; i++ {
-		r.host.RequestBroadcast(&mt)
-=======
-		var err error
-		ticket, err = gpbft.MakeTicket(beacon, msg.Vote.Instance, msg.Vote.Round, pubkey, r.host)
-		if err != nil {
-			panic(err)
+		if msg.Sender != r.ID() {
+			r.host.RequestBroadcast(&mt)
+
 		}
-	}
-	if msg.Sender != r.ID() {
-		echo := &gpbft.GMessage{
-			Sender:        r.ID(),
-			Vote:          msg.Vote,
-			Signature:     sig,
-			Justification: msg.Justification,
-			Ticket:        ticket,
-		}
-		for i := 0; i < echoCount; i++ {
-			r.host.RequestBroadcast(echo)
-		}
->>>>>>> d83b7d4a
 	}
 	return true, nil
 }
